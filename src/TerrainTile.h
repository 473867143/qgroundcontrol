--- conflicted
+++ resolved
@@ -84,17 +84,15 @@
     */
     QGeoCoordinate centerCoordinate(void) const;
 
-<<<<<<< HEAD
     /**
     * Serialize data
     *
     * @return serialized data
     */
     static QByteArray serialize(QByteArray input);
-=======
+
     /// Approximate spacing of the elevation data measurement points
     static constexpr double terrainAltitudeSpacing = 30.0;
->>>>>>> ac9fbc8a
 
 private:
     inline int _latToDataIndex(double latitude) const;
@@ -103,15 +101,9 @@
     QGeoCoordinate      _southWest;                                     /// South west corner of the tile
     QGeoCoordinate      _northEast;                                     /// North east corner of the tile
 
-<<<<<<< HEAD
     int               _minElevation;                                    /// Minimum elevation in tile
     int               _maxElevation;                                    /// Maximum elevation in tile
     double            _avgElevation;                                    /// Average elevation of the tile
-=======
-    double              _minElevation;                                  /// Minimum elevation in tile
-    double              _maxElevation;                                  /// Maximum elevation in tile
-    double              _avgElevation;                                  /// Average elevation of the tile
->>>>>>> ac9fbc8a
 
     double**            _data;                                          /// 2D elevation data array
     int                 _gridSizeLat;                                   /// data grid size in latitude direction
