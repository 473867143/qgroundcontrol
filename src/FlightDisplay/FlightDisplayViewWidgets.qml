/****************************************************************************
 *
 *   (c) 2009-2016 QGROUNDCONTROL PROJECT <http://www.qgroundcontrol.org>
 *
 * QGroundControl is licensed according to the terms in the file
 * COPYING.md in the root of the source code directory.
 *
 ****************************************************************************/

import QtQuick                  2.3
import QtQuick.Controls         1.2
import QtQuick.Controls.Styles  1.4
import QtQuick.Dialogs          1.2
import QtLocation               5.3
import QtPositioning            5.3
import QtQuick.Layouts          1.2

import QGroundControl                           1.0
import QGroundControl.ScreenTools               1.0
import QGroundControl.Controls                  1.0
import QGroundControl.Palette                   1.0
import QGroundControl.Vehicle                   1.0
import QGroundControl.FlightMap                 1.0

Item {
    id: _root

    property var    qgcView
    property bool   useLightColors
    property var    missionController

    property var    _activeVehicle:         QGroundControl.multiVehicleManager.activeVehicle
    property bool   _isSatellite:           _mainIsMap ? (_flightMap ? _flightMap.isSatelliteMap : true) : true
    property bool   _lightWidgetBorders:    _isSatellite

    readonly property real _margins:        ScreenTools.defaultFontPixelHeight * 0.5

    QGCMapPalette { id: mapPal; lightColors: useLightColors }
    QGCPalette    { id: qgcPal }

    function getPreferredInstrumentWidth() {
        if(ScreenTools.isMobile) {
            return mainWindow.width * 0.25
        } else if(ScreenTools.isHugeScreen) {
            return mainWindow.width * 0.11
        }
        return ScreenTools.defaultFontPixelWidth * 30
    }

    function _setInstrumentWidget() {
        if(QGroundControl.corePlugin.options.instrumentWidget) {
            if(QGroundControl.corePlugin.options.instrumentWidget.source.toString().length) {
                instrumentsLoader.source = QGroundControl.corePlugin.options.instrumentWidget.source
                switch(QGroundControl.corePlugin.options.instrumentWidget.widgetPosition) {
                case CustomInstrumentWidget.POS_TOP_LEFT:
                    instrumentsLoader.state  = "topLeftMode"
                    break;
                case CustomInstrumentWidget.POS_BOTTOM_LEFT:
                    instrumentsLoader.state  = "bottomLeftMode"
                    break;
                case CustomInstrumentWidget.POS_CENTER_LEFT:
                    instrumentsLoader.state  = "centerLeftMode"
                    break;
                case CustomInstrumentWidget.POS_TOP_RIGHT:
                    instrumentsLoader.state  = "topRightMode"
                    break;
                case CustomInstrumentWidget.POS_BOTTOM_RIGHT:
                    instrumentsLoader.state  = "bottomRightMode"
                    break;
                case CustomInstrumentWidget.POS_CENTER_RIGHT:
                default:
                    instrumentsLoader.state  = "centerRightMode"
                    break;
                }
            } else {
<<<<<<< HEAD
                // Note: We currently show alternate instruments all the time. This is a trial change for daily builds.
                // Leaving non-alternate code in for now in case the trial fails.
                var useAlternateInstruments = true // QGroundControl.settingsManager.appSettings.virtualJoystick.value > 0 || ScreenTools.isTinyScreen
                if(useAlternateInstruments) {
                    instrumentsLoader.source = "qrc:/qml/QGCInstrumentWidgetAlternate.qml"
                    instrumentsLoader.state  = "topMode"
                } else {
                    instrumentsLoader.source = "qrc:/qml/QGCInstrumentWidget.qml"
                    instrumentsLoader.state  = QGroundControl.settingsManager.appSettings.showLargeCompass.value === 1 ? "centerMode" : "topMode"
                }
=======
                instrumentsLoader.source = "qrc:/qml/QGCInstrumentWidgetAlternate.qml"
>>>>>>> 34931bf2
            }
        } else {
            instrumentsLoader.source = ""
        }
    }

    Connections {
        target:         QGroundControl.settingsManager.appSettings.virtualJoystick
        onValueChanged: _setInstrumentWidget()
    }

    Connections {
        target:         QGroundControl.settingsManager.appSettings.showLargeCompass
        onValueChanged: _setInstrumentWidget()
    }

    Component.onCompleted: {
        _setInstrumentWidget()
    }

    //-- Map warnings
    Column {
        anchors.horizontalCenter:   parent.horizontalCenter
        anchors.top:                parent.verticalCenter
        spacing:                    ScreenTools.defaultFontPixelHeight

        QGCLabel {
            anchors.horizontalCenter:   parent.horizontalCenter
            visible:                    _activeVehicle && !_activeVehicle.coordinate.isValid && _mainIsMap
            z:                          QGroundControl.zOrderTopMost
            color:                      mapPal.text
            font.pointSize:             ScreenTools.largeFontPointSize
            text:                       qsTr("No GPS Lock for Vehicle")
        }

        QGCLabel {
            anchors.horizontalCenter:   parent.horizontalCenter
            visible:                    _activeVehicle && _activeVehicle.prearmError
            z:                          QGroundControl.zOrderTopMost
            color:                      mapPal.text
            font.pointSize:             ScreenTools.largeFontPointSize
            text:                       _activeVehicle ? _activeVehicle.prearmError : ""
        }

        QGCLabel {
            anchors.horizontalCenter:   parent.horizontalCenter
            visible:                    _activeVehicle && _activeVehicle.prearmError
            width:                      ScreenTools.defaultFontPixelWidth * 50
            horizontalAlignment:        Text.AlignHCenter
            wrapMode:                   Text.WordWrap
            z:                          QGroundControl.zOrderTopMost
            color:                      mapPal.text
            font.pointSize:             ScreenTools.largeFontPointSize
            text:                       "The vehicle has failed a pre-arm check. In order to arm the vehicle, resolve the failure."
        }
    }

    //-- Instrument Panel
    Loader {
        id:                     instrumentsLoader
        anchors.margins:        ScreenTools.defaultFontPixelHeight / 2
        anchors.right:          parent.right
        z:                      QGroundControl.zOrderWidgets
        property var  qgcView:  _root.qgcView
        property real maxHeight:parent.height - (anchors.margins * 2)
        states: [
            State {
                name:   "topRightMode"
                AnchorChanges {
                    target:                 instrumentsLoader
                    anchors.verticalCenter: undefined
                    anchors.bottom:         undefined
                    anchors.top:            _root ? _root.top : undefined
                    anchors.right:          _root ? _root.right : undefined
                    anchors.left:           undefined
                }
            },
            State {
                name:   "centerRightMode"
                AnchorChanges {
                    target:                 instrumentsLoader
                    anchors.top:            undefined
                    anchors.bottom:         undefined
                    anchors.verticalCenter: _root ? _root.verticalCenter : undefined
                    anchors.right:          _root ? _root.right : undefined
                    anchors.left:           undefined
                }
            },
            State {
                name:   "bottomRightMode"
                AnchorChanges {
                    target:                 instrumentsLoader
                    anchors.top:            undefined
                    anchors.verticalCenter: undefined
                    anchors.bottom:         _root ? _root.bottom : undefined
                    anchors.right:          _root ? _root.right : undefined
                    anchors.left:           undefined
                }
            },
            State {
                name:   "topLeftMode"
                AnchorChanges {
                    target:                 instrumentsLoader
                    anchors.verticalCenter: undefined
                    anchors.bottom:         undefined
                    anchors.top:            _root ? _root.top : undefined
                    anchors.right:          undefined
                    anchors.left:           _root ? _root.left : undefined
                }
            },
            State {
                name:   "centerLeftMode"
                AnchorChanges {
                    target:                 instrumentsLoader
                    anchors.top:            undefined
                    anchors.bottom:         undefined
                    anchors.verticalCenter: _root ? _root.verticalCenter : undefined
                    anchors.right:          undefined
                    anchors.left:           _root ? _root.left : undefined
                }
            },
            State {
                name:   "bottomLeftMode"
                AnchorChanges {
                    target:                 instrumentsLoader
                    anchors.top:            undefined
                    anchors.verticalCenter: undefined
                    anchors.bottom:         _root ? _root.bottom : undefined
                    anchors.right:          undefined
                    anchors.left:           _root ? _root.left : undefined
                }
            }
        ]
    }
}<|MERGE_RESOLUTION|>--- conflicted
+++ resolved
@@ -73,20 +73,7 @@
                     break;
                 }
             } else {
-<<<<<<< HEAD
-                // Note: We currently show alternate instruments all the time. This is a trial change for daily builds.
-                // Leaving non-alternate code in for now in case the trial fails.
-                var useAlternateInstruments = true // QGroundControl.settingsManager.appSettings.virtualJoystick.value > 0 || ScreenTools.isTinyScreen
-                if(useAlternateInstruments) {
-                    instrumentsLoader.source = "qrc:/qml/QGCInstrumentWidgetAlternate.qml"
-                    instrumentsLoader.state  = "topMode"
-                } else {
-                    instrumentsLoader.source = "qrc:/qml/QGCInstrumentWidget.qml"
-                    instrumentsLoader.state  = QGroundControl.settingsManager.appSettings.showLargeCompass.value === 1 ? "centerMode" : "topMode"
-                }
-=======
                 instrumentsLoader.source = "qrc:/qml/QGCInstrumentWidgetAlternate.qml"
->>>>>>> 34931bf2
             }
         } else {
             instrumentsLoader.source = ""
