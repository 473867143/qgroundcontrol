#ifndef QGC_CONFIGURATION_H
#define QGC_CONFIGURATION_H

#include <QString>

/** @brief Polling interval in ms */
#define SERIAL_POLL_INTERVAL 9

/** @brief Heartbeat emission rate, in Hertz (times per second) */
#define MAVLINK_HEARTBEAT_DEFAULT_RATE 1
#define WITH_TEXT_TO_SPEECH 1

#define QGC_APPLICATION_NAME "QGroundControl"
<<<<<<< HEAD
#define QGC_APPLICATION_VERSION "v1.1 (beta)"
=======
#define QGC_APPLICATION_VERSION "v. 1.1.0 (beta)"
>>>>>>> 43bd7b72

namespace QGC

{
const QString APPNAME = "QGROUNDCONTROL";
const QString COMPANYNAME = "QGROUNDCONTROL";
const int APPLICATIONVERSION = 110; // 1.1.0
}

#endif // QGC_CONFIGURATION_H<|MERGE_RESOLUTION|>--- conflicted
+++ resolved
@@ -11,11 +11,7 @@
 #define WITH_TEXT_TO_SPEECH 1
 
 #define QGC_APPLICATION_NAME "QGroundControl"
-<<<<<<< HEAD
-#define QGC_APPLICATION_VERSION "v1.1 (beta)"
-=======
 #define QGC_APPLICATION_VERSION "v. 1.1.0 (beta)"
->>>>>>> 43bd7b72
 
 namespace QGC
 
