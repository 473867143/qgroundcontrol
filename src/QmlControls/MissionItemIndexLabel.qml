import QtQuick          2.3
import QtQuick.Controls 1.2

import QGroundControl.ScreenTools 1.0
import QGroundControl.Palette     1.0

Canvas {
    id:     root

    width:  _width
    height: _height

    signal clicked

    property string label                       ///< Label to show to the side of the index indicator
    property int    index:                  0   ///< Index to show in the indicator, 0 will show label instead
    property bool   checked:                false
    property bool   small:                  false
    property var    color:                  checked ? "green" : qgcPal.mapButtonHighlight
    property real   anchorPointX:           _height / 2
    property real   anchorPointY:           _height / 2
    property bool   specifiesCoordinate:    true
    property real   gimbalYaw
    property real   vehicleYaw
    property bool   showGimbalYaw:          false

    property real   _width:             showGimbalYaw ? Math.max(_gimbalYawWidth, labelControl.visible ? labelControl.width : indicator.width) : (labelControl.visible ? labelControl.width : indicator.width)
    property real   _height:            showGimbalYaw ? _gimbalYawWidth : (labelControl.visible ? labelControl.height : indicator.height)
    property real   _gimbalYawRadius:   ScreenTools.defaultFontPixelHeight
    property real   _gimbalYawWidth:    _gimbalYawRadius * 2
    property real   _indicatorRadius:   small ? (ScreenTools.defaultFontPixelHeight * ScreenTools.smallFontPointRatio * 1.25 / 2) : (ScreenTools.defaultFontPixelHeight * 0.66)
    property real   _gimbalRadians:     degreesToRadians(vehicleYaw + gimbalYaw - 90)
    property real   _labelMargin:       2
    property real   _labelRadius:       _indicatorRadius + _labelMargin
    property string _label:             index === 0 ? "" : label
    property string _index:             index === 0 ? label : index

    onColorChanged:         requestPaint()
    onShowGimbalYawChanged: requestPaint()
    onGimbalYawChanged:     requestPaint()
    onVehicleYawChanged:    requestPaint()

    QGCPalette { id: qgcPal }

    function degreesToRadians(degrees) {
        return (Math.PI/180)*degrees
    }

    function paintGimbalYaw(context) {
        if (showGimbalYaw) {
            context.save()
            context.globalAlpha = 0.75
            context.beginPath()
            context.moveTo(anchorPointX, anchorPointY)
            context.arc(anchorPointX, anchorPointY, _gimbalYawRadius,  _gimbalRadians + degreesToRadians(45), _gimbalRadians + degreesToRadians(-45), true /* clockwise */)
            context.closePath()
            context.fillStyle = "white"
            context.fill()
            context.restore()
        }
    }

    onPaint: {
        var context = getContext("2d")
        context.clearRect(0, 0, width, height)
        paintGimbalYaw(context)
    }

    Rectangle {
<<<<<<< HEAD
        id:                     labelControl
        anchors.leftMargin:     -((_labelMargin * 2) + indicator.width)
        anchors.rightMargin:    -(_labelMargin * 2)
        anchors.fill:           labelControlLabel
        color:                  "white"
        opacity:                0.5
        radius:                 _labelRadius
=======
        id:                 labelControl
        anchors.leftMargin: -_labelMargin
        anchors.topMargin:  -_labelMargin
        anchors.left:       indicator.left
        anchors.top:        indicator.top
        height:             _labelRadius * 2
        width:              labelControlLabel.contentWidth + (_labelMargin * 3) + indicator.width
        color:              "white"
        opacity:            0.5
        radius:             _labelRadius
>>>>>>> 8f9befd8
        visible:            _label.length !== 0 && !small
    }

    QGCLabel {
        id:                     labelControlLabel
        anchors.topMargin:      -_labelMargin
        anchors.bottomMargin:   -_labelMargin
        anchors.leftMargin:     _labelMargin
        anchors.left:           indicator.right
        anchors.top:            indicator.top
        anchors.bottom:         indicator.bottom
        color:                  "white"
        text:                   _label
<<<<<<< HEAD
        verticalAlignment:      Text.AlignVCenter
=======
>>>>>>> 8f9befd8
        visible:                labelControl.visible
    }

    Rectangle {
        id:                             indicator
        anchors.horizontalCenter:       parent.left
        anchors.verticalCenter:         parent.top
        anchors.horizontalCenterOffset: anchorPointX
        anchors.verticalCenterOffset:   anchorPointY
        width:                          _indicatorRadius * 2
        height:                         width
        color:                          root.color
        radius:                         _indicatorRadius

        QGCLabel {
            anchors.fill:           parent
            horizontalAlignment:    Text.AlignHCenter
            verticalAlignment:      Text.AlignVCenter
            color:                  "white"
            font.pointSize:         ScreenTools.defaultFontPointSize
            fontSizeMode:           Text.HorizontalFit
            text:                   _index
        }
    }

    QGCMouseArea {
        fillItem:   parent
        onClicked:  parent.clicked()
    }
}<|MERGE_RESOLUTION|>--- conflicted
+++ resolved
@@ -67,7 +67,6 @@
     }
 
     Rectangle {
-<<<<<<< HEAD
         id:                     labelControl
         anchors.leftMargin:     -((_labelMargin * 2) + indicator.width)
         anchors.rightMargin:    -(_labelMargin * 2)
@@ -75,19 +74,7 @@
         color:                  "white"
         opacity:                0.5
         radius:                 _labelRadius
-=======
-        id:                 labelControl
-        anchors.leftMargin: -_labelMargin
-        anchors.topMargin:  -_labelMargin
-        anchors.left:       indicator.left
-        anchors.top:        indicator.top
-        height:             _labelRadius * 2
-        width:              labelControlLabel.contentWidth + (_labelMargin * 3) + indicator.width
-        color:              "white"
-        opacity:            0.5
-        radius:             _labelRadius
->>>>>>> 8f9befd8
-        visible:            _label.length !== 0 && !small
+        visible:                _label.length !== 0 && !small
     }
 
     QGCLabel {
@@ -100,10 +87,7 @@
         anchors.bottom:         indicator.bottom
         color:                  "white"
         text:                   _label
-<<<<<<< HEAD
         verticalAlignment:      Text.AlignVCenter
-=======
->>>>>>> 8f9befd8
         visible:                labelControl.visible
     }
 
