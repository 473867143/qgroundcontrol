--- conflicted
+++ resolved
@@ -1,4 +1,3 @@
-<<<<<<< HEAD
 <?xml version="1.0" encoding="UTF-8"?>
 <ui version="4.0">
  <class>SlugsDataSensorView</class>
@@ -7,7 +6,7 @@
    <rect>
     <x>0</x>
     <y>0</y>
-    <width>392</width>
+    <width>495</width>
     <height>768</height>
    </rect>
   </property>
@@ -2739,2747 +2738,4 @@
  </widget>
  <resources/>
  <connections/>
-</ui>
-=======
-<?xml version="1.0" encoding="UTF-8"?>
-<ui version="4.0">
- <class>SlugsDataSensorView</class>
- <widget class="QWidget" name="SlugsDataSensorView">
-  <property name="geometry">
-   <rect>
-    <x>0</x>
-    <y>0</y>
-    <width>495</width>
-    <height>671</height>
-   </rect>
-  </property>
-  <property name="sizePolicy">
-   <sizepolicy hsizetype="Expanding" vsizetype="Preferred">
-    <horstretch>0</horstretch>
-    <verstretch>0</verstretch>
-   </sizepolicy>
-  </property>
-  <property name="minimumSize">
-   <size>
-    <width>0</width>
-    <height>0</height>
-   </size>
-  </property>
-  <property name="maximumSize">
-   <size>
-    <width>16777215</width>
-    <height>16777215</height>
-   </size>
-  </property>
-  <property name="windowTitle">
-   <string>Form</string>
-  </property>
-  <layout class="QGridLayout" name="gridLayout">
-   <item row="0" column="0">
-    <widget class="QTabWidget" name="SlugsSensorView_tabWidget">
-     <property name="currentIndex">
-      <number>0</number>
-     </property>
-     <widget class="QWidget" name="tab">
-      <attribute name="title">
-       <string>Attitude</string>
-      </attribute>
-      <layout class="QGridLayout" name="gridLayout_32">
-       <item row="0" column="0">
-        <widget class="QGroupBox" name="position_groupBox">
-         <property name="minimumSize">
-          <size>
-           <width>0</width>
-           <height>0</height>
-          </size>
-         </property>
-         <property name="maximumSize">
-          <size>
-           <width>16777215</width>
-           <height>16777215</height>
-          </size>
-         </property>
-         <property name="font">
-          <font>
-           <pointsize>10</pointsize>
-           <weight>50</weight>
-           <bold>false</bold>
-          </font>
-         </property>
-         <property name="title">
-          <string>Position</string>
-         </property>
-         <layout class="QGridLayout" name="gridLayout_29">
-          <item row="0" column="0">
-           <layout class="QGridLayout" name="gridLayout_24">
-            <item row="0" column="0">
-             <widget class="QLabel" name="label">
-              <property name="minimumSize">
-               <size>
-                <width>0</width>
-                <height>0</height>
-               </size>
-              </property>
-              <property name="maximumSize">
-               <size>
-                <width>16777215</width>
-                <height>16777215</height>
-               </size>
-              </property>
-              <property name="font">
-               <font>
-                <pointsize>10</pointsize>
-                <weight>75</weight>
-                <bold>true</bold>
-               </font>
-              </property>
-              <property name="frameShape">
-               <enum>QFrame::NoFrame</enum>
-              </property>
-              <property name="text">
-               <string>X</string>
-              </property>
-             </widget>
-            </item>
-            <item row="0" column="1">
-             <widget class="QLineEdit" name="ed_x"/>
-            </item>
-            <item row="0" column="2">
-             <widget class="QLabel" name="label_2">
-              <property name="minimumSize">
-               <size>
-                <width>0</width>
-                <height>0</height>
-               </size>
-              </property>
-              <property name="maximumSize">
-               <size>
-                <width>16777215</width>
-                <height>16777215</height>
-               </size>
-              </property>
-              <property name="font">
-               <font>
-                <pointsize>10</pointsize>
-                <weight>75</weight>
-                <bold>true</bold>
-               </font>
-              </property>
-              <property name="text">
-               <string>Y</string>
-              </property>
-             </widget>
-            </item>
-            <item row="0" column="3">
-             <widget class="QLineEdit" name="ed_y"/>
-            </item>
-            <item row="0" column="4">
-             <widget class="QLabel" name="label_3">
-              <property name="minimumSize">
-               <size>
-                <width>0</width>
-                <height>0</height>
-               </size>
-              </property>
-              <property name="maximumSize">
-               <size>
-                <width>16777215</width>
-                <height>16777215</height>
-               </size>
-              </property>
-              <property name="font">
-               <font>
-                <pointsize>10</pointsize>
-                <weight>75</weight>
-                <bold>true</bold>
-               </font>
-              </property>
-              <property name="frameShape">
-               <enum>QFrame::NoFrame</enum>
-              </property>
-              <property name="text">
-               <string>Z</string>
-              </property>
-             </widget>
-            </item>
-            <item row="0" column="5">
-             <widget class="QLineEdit" name="ed_z"/>
-            </item>
-            <item row="1" column="0">
-             <widget class="QLabel" name="label_4">
-              <property name="minimumSize">
-               <size>
-                <width>0</width>
-                <height>0</height>
-               </size>
-              </property>
-              <property name="maximumSize">
-               <size>
-                <width>16777215</width>
-                <height>16777215</height>
-               </size>
-              </property>
-              <property name="font">
-               <font>
-                <pointsize>10</pointsize>
-                <weight>75</weight>
-                <bold>true</bold>
-               </font>
-              </property>
-              <property name="text">
-               <string>Vx</string>
-              </property>
-             </widget>
-            </item>
-            <item row="1" column="1">
-             <widget class="QLineEdit" name="ed_vx"/>
-            </item>
-            <item row="1" column="2">
-             <widget class="QLabel" name="label_5">
-              <property name="minimumSize">
-               <size>
-                <width>0</width>
-                <height>0</height>
-               </size>
-              </property>
-              <property name="maximumSize">
-               <size>
-                <width>16777215</width>
-                <height>16777215</height>
-               </size>
-              </property>
-              <property name="font">
-               <font>
-                <pointsize>10</pointsize>
-                <weight>75</weight>
-                <bold>true</bold>
-               </font>
-              </property>
-              <property name="text">
-               <string>Vy</string>
-              </property>
-             </widget>
-            </item>
-            <item row="1" column="3">
-             <widget class="QLineEdit" name="ed_vy"/>
-            </item>
-            <item row="1" column="4">
-             <widget class="QLabel" name="label_6">
-              <property name="minimumSize">
-               <size>
-                <width>0</width>
-                <height>0</height>
-               </size>
-              </property>
-              <property name="maximumSize">
-               <size>
-                <width>16777215</width>
-                <height>16777215</height>
-               </size>
-              </property>
-              <property name="font">
-               <font>
-                <pointsize>10</pointsize>
-                <weight>75</weight>
-                <bold>true</bold>
-               </font>
-              </property>
-              <property name="text">
-               <string>Vz</string>
-              </property>
-             </widget>
-            </item>
-            <item row="1" column="5">
-             <widget class="QLineEdit" name="ed_vz"/>
-            </item>
-           </layout>
-          </item>
-         </layout>
-        </widget>
-       </item>
-       <item row="1" column="0">
-        <widget class="QGroupBox" name="attitude_groupBox">
-         <property name="minimumSize">
-          <size>
-           <width>0</width>
-           <height>0</height>
-          </size>
-         </property>
-         <property name="maximumSize">
-          <size>
-           <width>16777215</width>
-           <height>16777215</height>
-          </size>
-         </property>
-         <property name="font">
-          <font>
-           <pointsize>10</pointsize>
-           <weight>50</weight>
-           <bold>false</bold>
-          </font>
-         </property>
-         <property name="title">
-          <string>Attitude</string>
-         </property>
-         <layout class="QGridLayout" name="gridLayout_28">
-          <item row="0" column="0">
-           <layout class="QGridLayout" name="gridLayout_2">
-            <item row="0" column="0">
-             <widget class="QLabel" name="label_7">
-              <property name="minimumSize">
-               <size>
-                <width>0</width>
-                <height>0</height>
-               </size>
-              </property>
-              <property name="maximumSize">
-               <size>
-                <width>16777215</width>
-                <height>16777215</height>
-               </size>
-              </property>
-              <property name="font">
-               <font>
-                <pointsize>10</pointsize>
-                <weight>75</weight>
-                <bold>true</bold>
-               </font>
-              </property>
-              <property name="text">
-               <string>Roll</string>
-              </property>
-             </widget>
-            </item>
-            <item row="0" column="1">
-             <widget class="QLineEdit" name="m_Roll"/>
-            </item>
-            <item row="0" column="2">
-             <widget class="QLabel" name="label_8">
-              <property name="minimumSize">
-               <size>
-                <width>0</width>
-                <height>0</height>
-               </size>
-              </property>
-              <property name="maximumSize">
-               <size>
-                <width>16777215</width>
-                <height>16777215</height>
-               </size>
-              </property>
-              <property name="font">
-               <font>
-                <pointsize>10</pointsize>
-                <weight>75</weight>
-                <bold>true</bold>
-               </font>
-              </property>
-              <property name="text">
-               <string>Pitch</string>
-              </property>
-             </widget>
-            </item>
-            <item row="0" column="3">
-             <widget class="QLineEdit" name="m_Pitch"/>
-            </item>
-            <item row="0" column="4">
-             <widget class="QLabel" name="label_9">
-              <property name="minimumSize">
-               <size>
-                <width>0</width>
-                <height>0</height>
-               </size>
-              </property>
-              <property name="maximumSize">
-               <size>
-                <width>16777215</width>
-                <height>16777215</height>
-               </size>
-              </property>
-              <property name="font">
-               <font>
-                <pointsize>10</pointsize>
-                <weight>75</weight>
-                <bold>true</bold>
-               </font>
-              </property>
-              <property name="text">
-               <string>Yaw</string>
-              </property>
-             </widget>
-            </item>
-            <item row="0" column="5">
-             <widget class="QLineEdit" name="m_Yaw"/>
-            </item>
-           </layout>
-          </item>
-         </layout>
-        </widget>
-       </item>
-       <item row="2" column="0">
-        <widget class="QGroupBox" name="navigation_groupBox">
-         <property name="minimumSize">
-          <size>
-           <width>0</width>
-           <height>0</height>
-          </size>
-         </property>
-         <property name="maximumSize">
-          <size>
-           <width>16777215</width>
-           <height>16777215</height>
-          </size>
-         </property>
-         <property name="font">
-          <font>
-           <pointsize>10</pointsize>
-           <weight>50</weight>
-           <bold>false</bold>
-          </font>
-         </property>
-         <property name="title">
-          <string>Navigation</string>
-         </property>
-         <layout class="QGridLayout" name="gridLayout_27">
-          <item row="0" column="0">
-           <layout class="QGridLayout" name="gridLayout_4">
-            <item row="0" column="0">
-             <widget class="QLabel" name="label_26">
-              <property name="minimumSize">
-               <size>
-                <width>0</width>
-                <height>0</height>
-               </size>
-              </property>
-              <property name="maximumSize">
-               <size>
-                <width>16777215</width>
-                <height>16777215</height>
-               </size>
-              </property>
-              <property name="font">
-               <font>
-                <pointsize>10</pointsize>
-                <weight>75</weight>
-                <bold>true</bold>
-               </font>
-              </property>
-              <property name="text">
-               <string>U_m</string>
-              </property>
-             </widget>
-            </item>
-            <item row="0" column="1" colspan="3">
-             <widget class="QLineEdit" name="m_Um"/>
-            </item>
-            <item row="0" column="4" colspan="2">
-             <widget class="QLabel" name="label_31">
-              <property name="minimumSize">
-               <size>
-                <width>0</width>
-                <height>0</height>
-               </size>
-              </property>
-              <property name="maximumSize">
-               <size>
-                <width>16777215</width>
-                <height>16777215</height>
-               </size>
-              </property>
-              <property name="font">
-               <font>
-                <pointsize>10</pointsize>
-                <weight>75</weight>
-                <bold>true</bold>
-               </font>
-              </property>
-              <property name="text">
-               <string>From WP</string>
-              </property>
-             </widget>
-            </item>
-            <item row="0" column="6">
-             <widget class="QLineEdit" name="m_FromWP"/>
-            </item>
-            <item row="1" column="0" colspan="2">
-             <widget class="QLabel" name="label_27">
-              <property name="minimumSize">
-               <size>
-                <width>0</width>
-                <height>0</height>
-               </size>
-              </property>
-              <property name="maximumSize">
-               <size>
-                <width>16777215</width>
-                <height>16777215</height>
-               </size>
-              </property>
-              <property name="font">
-               <font>
-                <pointsize>10</pointsize>
-                <weight>75</weight>
-                <bold>true</bold>
-               </font>
-              </property>
-              <property name="text">
-               <string>Pitch C</string>
-              </property>
-             </widget>
-            </item>
-            <item row="1" column="2" colspan="2">
-             <widget class="QLineEdit" name="m_PitchC"/>
-            </item>
-            <item row="1" column="4">
-             <widget class="QLabel" name="label_32">
-              <property name="minimumSize">
-               <size>
-                <width>0</width>
-                <height>0</height>
-               </size>
-              </property>
-              <property name="maximumSize">
-               <size>
-                <width>16777215</width>
-                <height>16777215</height>
-               </size>
-              </property>
-              <property name="font">
-               <font>
-                <pointsize>10</pointsize>
-                <weight>75</weight>
-                <bold>true</bold>
-               </font>
-              </property>
-              <property name="text">
-               <string>To WP</string>
-              </property>
-             </widget>
-            </item>
-            <item row="1" column="5" colspan="2">
-             <widget class="QLineEdit" name="m_ToWP"/>
-            </item>
-            <item row="2" column="0" colspan="2">
-             <widget class="QLabel" name="label_28">
-              <property name="minimumSize">
-               <size>
-                <width>0</width>
-                <height>0</height>
-               </size>
-              </property>
-              <property name="maximumSize">
-               <size>
-                <width>16777215</width>
-                <height>16777215</height>
-               </size>
-              </property>
-              <property name="font">
-               <font>
-                <pointsize>10</pointsize>
-                <weight>75</weight>
-                <bold>true</bold>
-               </font>
-              </property>
-              <property name="text">
-               <string>Psi_d C</string>
-              </property>
-             </widget>
-            </item>
-            <item row="2" column="2" colspan="3">
-             <widget class="QLineEdit" name="m_PsidC"/>
-            </item>
-            <item row="2" column="6">
-             <spacer name="verticalSpacer">
-              <property name="orientation">
-               <enum>Qt::Vertical</enum>
-              </property>
-              <property name="sizeHint" stdset="0">
-               <size>
-                <width>17</width>
-                <height>13</height>
-               </size>
-              </property>
-             </spacer>
-            </item>
-            <item row="3" column="0">
-             <widget class="QLabel" name="label_29">
-              <property name="minimumSize">
-               <size>
-                <width>0</width>
-                <height>0</height>
-               </size>
-              </property>
-              <property name="maximumSize">
-               <size>
-                <width>16777215</width>
-                <height>16777215</height>
-               </size>
-              </property>
-              <property name="font">
-               <font>
-                <pointsize>10</pointsize>
-                <weight>75</weight>
-                <bold>true</bold>
-               </font>
-              </property>
-              <property name="text">
-               <string>Phi C</string>
-              </property>
-             </widget>
-            </item>
-            <item row="3" column="1" colspan="3">
-             <widget class="QLineEdit" name="m_PhiC"/>
-            </item>
-            <item row="3" column="4" colspan="2">
-             <widget class="QLabel" name="label_33">
-              <property name="minimumSize">
-               <size>
-                <width>0</width>
-                <height>0</height>
-               </size>
-              </property>
-              <property name="maximumSize">
-               <size>
-                <width>16777215</width>
-                <height>16777215</height>
-               </size>
-              </property>
-              <property name="font">
-               <font>
-                <pointsize>10</pointsize>
-                <weight>75</weight>
-                <bold>true</bold>
-               </font>
-              </property>
-              <property name="text">
-               <string>Tot Run</string>
-              </property>
-             </widget>
-            </item>
-            <item row="3" column="6">
-             <widget class="QLineEdit" name="m_TotRun"/>
-            </item>
-            <item row="4" column="0" colspan="3">
-             <widget class="QLabel" name="label_30">
-              <property name="minimumSize">
-               <size>
-                <width>0</width>
-                <height>0</height>
-               </size>
-              </property>
-              <property name="maximumSize">
-               <size>
-                <width>16777215</width>
-                <height>16777215</height>
-               </size>
-              </property>
-              <property name="font">
-               <font>
-                <pointsize>10</pointsize>
-                <weight>75</weight>
-                <bold>true</bold>
-               </font>
-              </property>
-              <property name="text">
-               <string>Ay body</string>
-              </property>
-             </widget>
-            </item>
-            <item row="4" column="3">
-             <widget class="QLineEdit" name="m_AyBody"/>
-            </item>
-            <item row="4" column="4" colspan="2">
-             <widget class="QLabel" name="label_34">
-              <property name="minimumSize">
-               <size>
-                <width>0</width>
-                <height>0</height>
-               </size>
-              </property>
-              <property name="maximumSize">
-               <size>
-                <width>16777215</width>
-                <height>16777215</height>
-               </size>
-              </property>
-              <property name="font">
-               <font>
-                <pointsize>10</pointsize>
-                <weight>75</weight>
-                <bold>true</bold>
-               </font>
-              </property>
-              <property name="text">
-               <string>Dist to G</string>
-              </property>
-             </widget>
-            </item>
-            <item row="4" column="6">
-             <widget class="QLineEdit" name="m_DistToGo"/>
-            </item>
-           </layout>
-          </item>
-         </layout>
-        </widget>
-       </item>
-       <item row="3" column="0">
-        <layout class="QGridLayout" name="gridLayout_31">
-         <item row="0" column="0">
-          <widget class="QGroupBox" name="sensorBiases_groupBox">
-           <property name="minimumSize">
-            <size>
-             <width>0</width>
-             <height>0</height>
-            </size>
-           </property>
-           <property name="maximumSize">
-            <size>
-             <width>16777215</width>
-             <height>16777215</height>
-            </size>
-           </property>
-           <property name="font">
-            <font>
-             <pointsize>10</pointsize>
-            </font>
-           </property>
-           <property name="title">
-            <string>Sensor Biases</string>
-           </property>
-           <layout class="QGridLayout" name="gridLayout_26">
-            <item row="0" column="0">
-             <layout class="QGridLayout" name="gridLayout_6">
-              <item row="0" column="0">
-               <widget class="QLabel" name="label_10">
-                <property name="minimumSize">
-                 <size>
-                  <width>0</width>
-                  <height>0</height>
-                 </size>
-                </property>
-                <property name="maximumSize">
-                 <size>
-                  <width>16777215</width>
-                  <height>16777215</height>
-                 </size>
-                </property>
-                <property name="font">
-                 <font>
-                  <pointsize>10</pointsize>
-                  <weight>75</weight>
-                  <bold>true</bold>
-                 </font>
-                </property>
-                <property name="text">
-                 <string>Axb</string>
-                </property>
-               </widget>
-              </item>
-              <item row="0" column="1">
-               <widget class="QLineEdit" name="m_AxBiases"/>
-              </item>
-              <item row="0" column="2">
-               <widget class="QLabel" name="label_13">
-                <property name="minimumSize">
-                 <size>
-                  <width>0</width>
-                  <height>0</height>
-                 </size>
-                </property>
-                <property name="maximumSize">
-                 <size>
-                  <width>16777215</width>
-                  <height>16777215</height>
-                 </size>
-                </property>
-                <property name="font">
-                 <font>
-                  <pointsize>10</pointsize>
-                  <weight>75</weight>
-                  <bold>true</bold>
-                 </font>
-                </property>
-                <property name="text">
-                 <string>Gxb</string>
-                </property>
-               </widget>
-              </item>
-              <item row="0" column="3">
-               <widget class="QLineEdit" name="m_GxBiases"/>
-              </item>
-              <item row="1" column="0">
-               <widget class="QLabel" name="label_11">
-                <property name="minimumSize">
-                 <size>
-                  <width>0</width>
-                  <height>0</height>
-                 </size>
-                </property>
-                <property name="maximumSize">
-                 <size>
-                  <width>16777215</width>
-                  <height>16777215</height>
-                 </size>
-                </property>
-                <property name="font">
-                 <font>
-                  <pointsize>10</pointsize>
-                  <weight>75</weight>
-                  <bold>true</bold>
-                 </font>
-                </property>
-                <property name="text">
-                 <string>Ayb</string>
-                </property>
-               </widget>
-              </item>
-              <item row="1" column="1">
-               <widget class="QLineEdit" name="m_AyBiases"/>
-              </item>
-              <item row="1" column="2">
-               <widget class="QLabel" name="label_14">
-                <property name="minimumSize">
-                 <size>
-                  <width>0</width>
-                  <height>0</height>
-                 </size>
-                </property>
-                <property name="maximumSize">
-                 <size>
-                  <width>16777215</width>
-                  <height>16777215</height>
-                 </size>
-                </property>
-                <property name="font">
-                 <font>
-                  <pointsize>10</pointsize>
-                  <weight>75</weight>
-                  <bold>true</bold>
-                 </font>
-                </property>
-                <property name="text">
-                 <string>Gyb</string>
-                </property>
-               </widget>
-              </item>
-              <item row="1" column="3">
-               <widget class="QLineEdit" name="m_GyBiases"/>
-              </item>
-              <item row="2" column="0">
-               <widget class="QLabel" name="label_12">
-                <property name="minimumSize">
-                 <size>
-                  <width>0</width>
-                  <height>0</height>
-                 </size>
-                </property>
-                <property name="maximumSize">
-                 <size>
-                  <width>16777215</width>
-                  <height>16777215</height>
-                 </size>
-                </property>
-                <property name="font">
-                 <font>
-                  <pointsize>10</pointsize>
-                  <weight>75</weight>
-                  <bold>true</bold>
-                 </font>
-                </property>
-                <property name="text">
-                 <string>Azb</string>
-                </property>
-               </widget>
-              </item>
-              <item row="2" column="1">
-               <widget class="QLineEdit" name="m_AzBiases"/>
-              </item>
-              <item row="2" column="2">
-               <widget class="QLabel" name="label_15">
-                <property name="minimumSize">
-                 <size>
-                  <width>0</width>
-                  <height>0</height>
-                 </size>
-                </property>
-                <property name="maximumSize">
-                 <size>
-                  <width>16777215</width>
-                  <height>16777215</height>
-                 </size>
-                </property>
-                <property name="font">
-                 <font>
-                  <pointsize>10</pointsize>
-                  <weight>75</weight>
-                  <bold>true</bold>
-                 </font>
-                </property>
-                <property name="text">
-                 <string>Gzb</string>
-                </property>
-               </widget>
-              </item>
-              <item row="2" column="3">
-               <widget class="QLineEdit" name="m_GzBiases"/>
-              </item>
-             </layout>
-            </item>
-           </layout>
-          </widget>
-         </item>
-         <item row="0" column="1">
-          <widget class="QGroupBox" name="PWMCommands_groupBox">
-           <property name="minimumSize">
-            <size>
-             <width>0</width>
-             <height>0</height>
-            </size>
-           </property>
-           <property name="maximumSize">
-            <size>
-             <width>311</width>
-             <height>171</height>
-            </size>
-           </property>
-           <property name="font">
-            <font>
-             <pointsize>10</pointsize>
-            </font>
-           </property>
-           <property name="title">
-            <string>PWM Commands</string>
-           </property>
-           <layout class="QGridLayout" name="gridLayout_30">
-            <item row="0" column="0">
-             <layout class="QGridLayout" name="gridLayout_9">
-              <item row="0" column="0">
-               <widget class="QLabel" name="label_16">
-                <property name="minimumSize">
-                 <size>
-                  <width>0</width>
-                  <height>0</height>
-                 </size>
-                </property>
-                <property name="maximumSize">
-                 <size>
-                  <width>16777215</width>
-                  <height>16777215</height>
-                 </size>
-                </property>
-                <property name="font">
-                 <font>
-                  <pointsize>10</pointsize>
-                  <weight>75</weight>
-                  <bold>true</bold>
-                 </font>
-                </property>
-                <property name="text">
-                 <string>Thro</string>
-                </property>
-               </widget>
-              </item>
-              <item row="0" column="1">
-               <widget class="QLineEdit" name="m_pwmThro">
-                <property name="sizePolicy">
-                 <sizepolicy hsizetype="Expanding" vsizetype="Expanding">
-                  <horstretch>0</horstretch>
-                  <verstretch>0</verstretch>
-                 </sizepolicy>
-                </property>
-                <property name="minimumSize">
-                 <size>
-                  <width>0</width>
-                  <height>0</height>
-                 </size>
-                </property>
-                <property name="maximumSize">
-                 <size>
-                  <width>16777215</width>
-                  <height>16777215</height>
-                 </size>
-                </property>
-               </widget>
-              </item>
-              <item row="0" column="2">
-               <widget class="QLabel" name="label_21">
-                <property name="minimumSize">
-                 <size>
-                  <width>0</width>
-                  <height>0</height>
-                 </size>
-                </property>
-                <property name="maximumSize">
-                 <size>
-                  <width>16777215</width>
-                  <height>16777215</height>
-                 </size>
-                </property>
-                <property name="font">
-                 <font>
-                  <pointsize>10</pointsize>
-                  <weight>75</weight>
-                  <bold>true</bold>
-                 </font>
-                </property>
-                <property name="text">
-                 <string>Thro Trim</string>
-                </property>
-               </widget>
-              </item>
-              <item row="0" column="3" colspan="2">
-               <widget class="QLineEdit" name="m_pwmThroTrim">
-                <property name="sizePolicy">
-                 <sizepolicy hsizetype="Expanding" vsizetype="Fixed">
-                  <horstretch>60</horstretch>
-                  <verstretch>18</verstretch>
-                 </sizepolicy>
-                </property>
-                <property name="minimumSize">
-                 <size>
-                  <width>0</width>
-                  <height>0</height>
-                 </size>
-                </property>
-                <property name="maximumSize">
-                 <size>
-                  <width>16777215</width>
-                  <height>16777215</height>
-                 </size>
-                </property>
-               </widget>
-              </item>
-              <item row="1" column="0">
-               <widget class="QLabel" name="label_17">
-                <property name="minimumSize">
-                 <size>
-                  <width>0</width>
-                  <height>0</height>
-                 </size>
-                </property>
-                <property name="maximumSize">
-                 <size>
-                  <width>16777215</width>
-                  <height>16777215</height>
-                 </size>
-                </property>
-                <property name="font">
-                 <font>
-                  <pointsize>10</pointsize>
-                  <weight>75</weight>
-                  <bold>true</bold>
-                 </font>
-                </property>
-                <property name="text">
-                 <string>Aile</string>
-                </property>
-               </widget>
-              </item>
-              <item row="1" column="1">
-               <widget class="QLineEdit" name="m_pwmAile">
-                <property name="sizePolicy">
-                 <sizepolicy hsizetype="Expanding" vsizetype="Fixed">
-                  <horstretch>60</horstretch>
-                  <verstretch>18</verstretch>
-                 </sizepolicy>
-                </property>
-                <property name="minimumSize">
-                 <size>
-                  <width>0</width>
-                  <height>0</height>
-                 </size>
-                </property>
-                <property name="maximumSize">
-                 <size>
-                  <width>16777215</width>
-                  <height>16777215</height>
-                 </size>
-                </property>
-               </widget>
-              </item>
-              <item row="1" column="2">
-               <widget class="QLabel" name="label_22">
-                <property name="minimumSize">
-                 <size>
-                  <width>0</width>
-                  <height>0</height>
-                 </size>
-                </property>
-                <property name="maximumSize">
-                 <size>
-                  <width>16777215</width>
-                  <height>16777215</height>
-                 </size>
-                </property>
-                <property name="font">
-                 <font>
-                  <pointsize>10</pointsize>
-                  <weight>75</weight>
-                  <bold>true</bold>
-                 </font>
-                </property>
-                <property name="text">
-                 <string>Aile Trim</string>
-                </property>
-               </widget>
-              </item>
-              <item row="1" column="3" colspan="2">
-               <widget class="QLineEdit" name="m_pwmAileTrim">
-                <property name="sizePolicy">
-                 <sizepolicy hsizetype="Expanding" vsizetype="Fixed">
-                  <horstretch>60</horstretch>
-                  <verstretch>18</verstretch>
-                 </sizepolicy>
-                </property>
-                <property name="minimumSize">
-                 <size>
-                  <width>0</width>
-                  <height>0</height>
-                 </size>
-                </property>
-                <property name="maximumSize">
-                 <size>
-                  <width>16777215</width>
-                  <height>16777215</height>
-                 </size>
-                </property>
-               </widget>
-              </item>
-              <item row="2" column="0">
-               <widget class="QLabel" name="label_18">
-                <property name="minimumSize">
-                 <size>
-                  <width>0</width>
-                  <height>0</height>
-                 </size>
-                </property>
-                <property name="maximumSize">
-                 <size>
-                  <width>16777215</width>
-                  <height>16777215</height>
-                 </size>
-                </property>
-                <property name="font">
-                 <font>
-                  <pointsize>10</pointsize>
-                  <weight>75</weight>
-                  <bold>true</bold>
-                 </font>
-                </property>
-                <property name="text">
-                 <string>Elev</string>
-                </property>
-               </widget>
-              </item>
-              <item row="2" column="1">
-               <widget class="QLineEdit" name="m_pwmElev">
-                <property name="sizePolicy">
-                 <sizepolicy hsizetype="Expanding" vsizetype="Fixed">
-                  <horstretch>60</horstretch>
-                  <verstretch>18</verstretch>
-                 </sizepolicy>
-                </property>
-                <property name="minimumSize">
-                 <size>
-                  <width>0</width>
-                  <height>0</height>
-                 </size>
-                </property>
-                <property name="maximumSize">
-                 <size>
-                  <width>16777215</width>
-                  <height>16777215</height>
-                 </size>
-                </property>
-               </widget>
-              </item>
-              <item row="2" column="2">
-               <widget class="QLabel" name="label_23">
-                <property name="minimumSize">
-                 <size>
-                  <width>0</width>
-                  <height>0</height>
-                 </size>
-                </property>
-                <property name="maximumSize">
-                 <size>
-                  <width>16777215</width>
-                  <height>16777215</height>
-                 </size>
-                </property>
-                <property name="font">
-                 <font>
-                  <pointsize>10</pointsize>
-                  <weight>75</weight>
-                  <bold>true</bold>
-                 </font>
-                </property>
-                <property name="text">
-                 <string>Elev Trim</string>
-                </property>
-               </widget>
-              </item>
-              <item row="2" column="3" colspan="2">
-               <widget class="QLineEdit" name="m_pwmElevTrim">
-                <property name="sizePolicy">
-                 <sizepolicy hsizetype="Expanding" vsizetype="Fixed">
-                  <horstretch>60</horstretch>
-                  <verstretch>18</verstretch>
-                 </sizepolicy>
-                </property>
-                <property name="minimumSize">
-                 <size>
-                  <width>0</width>
-                  <height>0</height>
-                 </size>
-                </property>
-                <property name="maximumSize">
-                 <size>
-                  <width>16777215</width>
-                  <height>16777215</height>
-                 </size>
-                </property>
-               </widget>
-              </item>
-              <item row="3" column="0">
-               <widget class="QLabel" name="label_19">
-                <property name="minimumSize">
-                 <size>
-                  <width>0</width>
-                  <height>0</height>
-                 </size>
-                </property>
-                <property name="maximumSize">
-                 <size>
-                  <width>16777215</width>
-                  <height>16777215</height>
-                 </size>
-                </property>
-                <property name="font">
-                 <font>
-                  <pointsize>10</pointsize>
-                  <weight>75</weight>
-                  <bold>true</bold>
-                 </font>
-                </property>
-                <property name="text">
-                 <string>Rudd</string>
-                </property>
-               </widget>
-              </item>
-              <item row="3" column="1">
-               <widget class="QLineEdit" name="m_pwmRudd">
-                <property name="sizePolicy">
-                 <sizepolicy hsizetype="Expanding" vsizetype="Fixed">
-                  <horstretch>60</horstretch>
-                  <verstretch>18</verstretch>
-                 </sizepolicy>
-                </property>
-                <property name="minimumSize">
-                 <size>
-                  <width>0</width>
-                  <height>0</height>
-                 </size>
-                </property>
-                <property name="maximumSize">
-                 <size>
-                  <width>16777215</width>
-                  <height>16777215</height>
-                 </size>
-                </property>
-               </widget>
-              </item>
-              <item row="3" column="2" colspan="2">
-               <widget class="QLabel" name="label_24">
-                <property name="minimumSize">
-                 <size>
-                  <width>0</width>
-                  <height>0</height>
-                 </size>
-                </property>
-                <property name="maximumSize">
-                 <size>
-                  <width>16777215</width>
-                  <height>16777215</height>
-                 </size>
-                </property>
-                <property name="font">
-                 <font>
-                  <pointsize>10</pointsize>
-                  <weight>75</weight>
-                  <bold>true</bold>
-                 </font>
-                </property>
-                <property name="text">
-                 <string>Rudd Trim</string>
-                </property>
-               </widget>
-              </item>
-              <item row="3" column="4">
-               <widget class="QLineEdit" name="m_pwmRuddTrim">
-                <property name="sizePolicy">
-                 <sizepolicy hsizetype="Expanding" vsizetype="Fixed">
-                  <horstretch>60</horstretch>
-                  <verstretch>18</verstretch>
-                 </sizepolicy>
-                </property>
-                <property name="minimumSize">
-                 <size>
-                  <width>0</width>
-                  <height>0</height>
-                 </size>
-                </property>
-                <property name="maximumSize">
-                 <size>
-                  <width>16777215</width>
-                  <height>16777215</height>
-                 </size>
-                </property>
-               </widget>
-              </item>
-             </layout>
-            </item>
-           </layout>
-          </widget>
-         </item>
-        </layout>
-       </item>
-       <item row="4" column="0">
-        <layout class="QHBoxLayout" name="horizontalLayout">
-         <item>
-          <widget class="QGroupBox" name="diagnosticMessages_groupBox">
-           <property name="minimumSize">
-            <size>
-             <width>0</width>
-             <height>0</height>
-            </size>
-           </property>
-           <property name="maximumSize">
-            <size>
-             <width>16777215</width>
-             <height>16777215</height>
-            </size>
-           </property>
-           <property name="font">
-            <font>
-             <pointsize>10</pointsize>
-             <weight>50</weight>
-             <bold>false</bold>
-            </font>
-           </property>
-           <property name="title">
-            <string>Diagnostic Messages</string>
-           </property>
-           <layout class="QGridLayout" name="gridLayout_22">
-            <item row="0" column="0">
-             <layout class="QGridLayout" name="gridLayout_7">
-              <item row="0" column="0">
-               <widget class="QLabel" name="label_35">
-                <property name="sizePolicy">
-                 <sizepolicy hsizetype="Expanding" vsizetype="Fixed">
-                  <horstretch>0</horstretch>
-                  <verstretch>0</verstretch>
-                 </sizepolicy>
-                </property>
-                <property name="font">
-                 <font>
-                  <pointsize>10</pointsize>
-                  <weight>75</weight>
-                  <bold>true</bold>
-                 </font>
-                </property>
-                <property name="text">
-                 <string>Fl1</string>
-                </property>
-               </widget>
-              </item>
-              <item row="0" column="1">
-               <widget class="QLineEdit" name="m_Fl1"/>
-              </item>
-              <item row="0" column="2">
-               <widget class="QLabel" name="label_38">
-                <property name="sizePolicy">
-                 <sizepolicy hsizetype="Expanding" vsizetype="Fixed">
-                  <horstretch>0</horstretch>
-                  <verstretch>0</verstretch>
-                 </sizepolicy>
-                </property>
-                <property name="font">
-                 <font>
-                  <pointsize>10</pointsize>
-                  <weight>75</weight>
-                  <bold>true</bold>
-                 </font>
-                </property>
-                <property name="text">
-                 <string>Sh1</string>
-                </property>
-               </widget>
-              </item>
-              <item row="0" column="3">
-               <widget class="QLineEdit" name="m_Sh1"/>
-              </item>
-              <item row="1" column="0">
-               <widget class="QLabel" name="label_36">
-                <property name="sizePolicy">
-                 <sizepolicy hsizetype="Expanding" vsizetype="Fixed">
-                  <horstretch>0</horstretch>
-                  <verstretch>0</verstretch>
-                 </sizepolicy>
-                </property>
-                <property name="font">
-                 <font>
-                  <pointsize>10</pointsize>
-                  <weight>75</weight>
-                  <bold>true</bold>
-                 </font>
-                </property>
-                <property name="text">
-                 <string>Fl2</string>
-                </property>
-               </widget>
-              </item>
-              <item row="1" column="1">
-               <widget class="QLineEdit" name="m_Fl2"/>
-              </item>
-              <item row="1" column="2">
-               <widget class="QLabel" name="label_39">
-                <property name="sizePolicy">
-                 <sizepolicy hsizetype="Expanding" vsizetype="Fixed">
-                  <horstretch>0</horstretch>
-                  <verstretch>0</verstretch>
-                 </sizepolicy>
-                </property>
-                <property name="font">
-                 <font>
-                  <pointsize>10</pointsize>
-                  <weight>75</weight>
-                  <bold>true</bold>
-                 </font>
-                </property>
-                <property name="text">
-                 <string>Sh2</string>
-                </property>
-               </widget>
-              </item>
-              <item row="1" column="3">
-               <widget class="QLineEdit" name="m_Sh2"/>
-              </item>
-              <item row="2" column="0">
-               <widget class="QLabel" name="label_37">
-                <property name="sizePolicy">
-                 <sizepolicy hsizetype="Expanding" vsizetype="Fixed">
-                  <horstretch>0</horstretch>
-                  <verstretch>0</verstretch>
-                 </sizepolicy>
-                </property>
-                <property name="font">
-                 <font>
-                  <pointsize>10</pointsize>
-                  <weight>75</weight>
-                  <bold>true</bold>
-                 </font>
-                </property>
-                <property name="text">
-                 <string>Fl3</string>
-                </property>
-               </widget>
-              </item>
-              <item row="2" column="1">
-               <widget class="QLineEdit" name="m_Fl3"/>
-              </item>
-              <item row="2" column="2">
-               <widget class="QLabel" name="label_40">
-                <property name="sizePolicy">
-                 <sizepolicy hsizetype="Expanding" vsizetype="Fixed">
-                  <horstretch>0</horstretch>
-                  <verstretch>0</verstretch>
-                 </sizepolicy>
-                </property>
-                <property name="font">
-                 <font>
-                  <pointsize>10</pointsize>
-                  <weight>75</weight>
-                  <bold>true</bold>
-                 </font>
-                </property>
-                <property name="text">
-                 <string>Sh3</string>
-                </property>
-               </widget>
-              </item>
-              <item row="2" column="3">
-               <widget class="QLineEdit" name="m_Sh3"/>
-              </item>
-             </layout>
-            </item>
-           </layout>
-          </widget>
-         </item>
-         <item>
-          <widget class="QGroupBox" name="logMessages_groupBox">
-           <property name="minimumSize">
-            <size>
-             <width>0</width>
-             <height>0</height>
-            </size>
-           </property>
-           <property name="maximumSize">
-            <size>
-             <width>16777215</width>
-             <height>16777215</height>
-            </size>
-           </property>
-           <property name="font">
-            <font>
-             <pointsize>10</pointsize>
-             <weight>50</weight>
-             <bold>false</bold>
-            </font>
-           </property>
-           <property name="title">
-            <string>Log Messages</string>
-           </property>
-           <layout class="QGridLayout" name="gridLayout_25">
-            <item row="0" column="0">
-             <layout class="QGridLayout" name="gridLayout_8">
-              <item row="0" column="0">
-               <widget class="QLabel" name="label_41">
-                <property name="font">
-                 <font>
-                  <pointsize>10</pointsize>
-                  <weight>75</weight>
-                  <bold>true</bold>
-                 </font>
-                </property>
-                <property name="text">
-                 <string>Fl1</string>
-                </property>
-               </widget>
-              </item>
-              <item row="0" column="1">
-               <widget class="QLineEdit" name="m_logFl1"/>
-              </item>
-              <item row="0" column="2">
-               <widget class="QLabel" name="label_44">
-                <property name="font">
-                 <font>
-                  <pointsize>10</pointsize>
-                  <weight>75</weight>
-                  <bold>true</bold>
-                 </font>
-                </property>
-                <property name="text">
-                 <string>Fl4</string>
-                </property>
-               </widget>
-              </item>
-              <item row="0" column="3">
-               <widget class="QLineEdit" name="m_logFl4"/>
-              </item>
-              <item row="1" column="0">
-               <widget class="QLabel" name="label_42">
-                <property name="font">
-                 <font>
-                  <pointsize>10</pointsize>
-                  <weight>75</weight>
-                  <bold>true</bold>
-                 </font>
-                </property>
-                <property name="text">
-                 <string>Fl2</string>
-                </property>
-               </widget>
-              </item>
-              <item row="1" column="1">
-               <widget class="QLineEdit" name="m_logFl2"/>
-              </item>
-              <item row="1" column="2">
-               <widget class="QLabel" name="label_45">
-                <property name="font">
-                 <font>
-                  <pointsize>10</pointsize>
-                  <weight>75</weight>
-                  <bold>true</bold>
-                 </font>
-                </property>
-                <property name="text">
-                 <string>Fl5</string>
-                </property>
-               </widget>
-              </item>
-              <item row="1" column="3">
-               <widget class="QLineEdit" name="m_logFl5"/>
-              </item>
-              <item row="2" column="0">
-               <widget class="QLabel" name="label_43">
-                <property name="font">
-                 <font>
-                  <pointsize>10</pointsize>
-                  <weight>75</weight>
-                  <bold>true</bold>
-                 </font>
-                </property>
-                <property name="text">
-                 <string>Fl3</string>
-                </property>
-               </widget>
-              </item>
-              <item row="2" column="1">
-               <widget class="QLineEdit" name="m_logFl3"/>
-              </item>
-              <item row="2" column="2">
-               <widget class="QLabel" name="label_46">
-                <property name="font">
-                 <font>
-                  <pointsize>10</pointsize>
-                  <weight>75</weight>
-                  <bold>true</bold>
-                 </font>
-                </property>
-                <property name="text">
-                 <string>Fl6</string>
-                </property>
-               </widget>
-              </item>
-              <item row="2" column="3">
-               <widget class="QLineEdit" name="m_logFl6"/>
-              </item>
-             </layout>
-            </item>
-           </layout>
-          </widget>
-         </item>
-        </layout>
-       </item>
-      </layout>
-     </widget>
-     <widget class="QWidget" name="tab_4">
-      <attribute name="title">
-       <string>Sensor</string>
-      </attribute>
-      <layout class="QGridLayout" name="gridLayout_21">
-       <item row="0" column="0">
-        <widget class="QGroupBox" name="gpsData_groupBox">
-         <property name="title">
-          <string>GPS Data</string>
-         </property>
-         <layout class="QGridLayout" name="gridLayout_20">
-          <item row="0" column="0">
-           <layout class="QGridLayout" name="gridLayout_3">
-            <item row="0" column="0">
-             <widget class="QLabel" name="label_48">
-              <property name="font">
-               <font>
-                <pointsize>10</pointsize>
-                <weight>75</weight>
-                <bold>true</bold>
-               </font>
-              </property>
-              <property name="text">
-               <string>Date</string>
-              </property>
-             </widget>
-            </item>
-            <item row="0" column="1">
-             <widget class="QLineEdit" name="m_GpsDate">
-              <property name="minimumSize">
-               <size>
-                <width>60</width>
-                <height>18</height>
-               </size>
-              </property>
-              <property name="maximumSize">
-               <size>
-                <width>80</width>
-                <height>18</height>
-               </size>
-              </property>
-              <property name="font">
-               <font>
-                <pointsize>10</pointsize>
-               </font>
-              </property>
-             </widget>
-            </item>
-            <item row="1" column="0">
-             <widget class="QLabel" name="label_47">
-              <property name="font">
-               <font>
-                <pointsize>10</pointsize>
-                <weight>75</weight>
-                <bold>true</bold>
-               </font>
-              </property>
-              <property name="text">
-               <string>Time</string>
-              </property>
-             </widget>
-            </item>
-            <item row="1" column="1">
-             <widget class="QLineEdit" name="m_GpsTime">
-              <property name="minimumSize">
-               <size>
-                <width>60</width>
-                <height>18</height>
-               </size>
-              </property>
-              <property name="maximumSize">
-               <size>
-                <width>80</width>
-                <height>18</height>
-               </size>
-              </property>
-              <property name="font">
-               <font>
-                <pointsize>10</pointsize>
-               </font>
-              </property>
-             </widget>
-            </item>
-            <item row="2" column="0">
-             <widget class="QLabel" name="label_54">
-              <property name="font">
-               <font>
-                <pointsize>10</pointsize>
-                <weight>75</weight>
-                <bold>true</bold>
-               </font>
-              </property>
-              <property name="text">
-               <string># Sats</string>
-              </property>
-             </widget>
-            </item>
-            <item row="2" column="1">
-             <widget class="QLineEdit" name="m_GpsSat">
-              <property name="minimumSize">
-               <size>
-                <width>60</width>
-                <height>18</height>
-               </size>
-              </property>
-              <property name="maximumSize">
-               <size>
-                <width>80</width>
-                <height>18</height>
-               </size>
-              </property>
-              <property name="font">
-               <font>
-                <pointsize>10</pointsize>
-               </font>
-              </property>
-             </widget>
-            </item>
-            <item row="3" column="0">
-             <widget class="QLabel" name="label_52">
-              <property name="font">
-               <font>
-                <pointsize>10</pointsize>
-                <weight>75</weight>
-                <bold>true</bold>
-               </font>
-              </property>
-              <property name="text">
-               <string>COG</string>
-              </property>
-             </widget>
-            </item>
-            <item row="3" column="1">
-             <widget class="QLineEdit" name="m_GpsCog">
-              <property name="minimumSize">
-               <size>
-                <width>60</width>
-                <height>18</height>
-               </size>
-              </property>
-              <property name="maximumSize">
-               <size>
-                <width>80</width>
-                <height>18</height>
-               </size>
-              </property>
-              <property name="font">
-               <font>
-                <pointsize>10</pointsize>
-               </font>
-              </property>
-             </widget>
-            </item>
-            <item row="4" column="0">
-             <widget class="QLabel" name="label_53">
-              <property name="font">
-               <font>
-                <pointsize>10</pointsize>
-                <weight>75</weight>
-                <bold>true</bold>
-               </font>
-              </property>
-              <property name="text">
-               <string>SOG</string>
-              </property>
-             </widget>
-            </item>
-            <item row="4" column="1">
-             <widget class="QLineEdit" name="m_GpsSog">
-              <property name="minimumSize">
-               <size>
-                <width>60</width>
-                <height>18</height>
-               </size>
-              </property>
-              <property name="maximumSize">
-               <size>
-                <width>80</width>
-                <height>18</height>
-               </size>
-              </property>
-              <property name="font">
-               <font>
-                <pointsize>10</pointsize>
-               </font>
-              </property>
-             </widget>
-            </item>
-           </layout>
-          </item>
-          <item row="0" column="1">
-           <layout class="QGridLayout" name="gridLayout_5">
-            <item row="0" column="0">
-             <widget class="QLabel" name="label_50">
-              <property name="font">
-               <font>
-                <pointsize>10</pointsize>
-                <weight>75</weight>
-                <bold>true</bold>
-               </font>
-              </property>
-              <property name="text">
-               <string>Latitude</string>
-              </property>
-             </widget>
-            </item>
-            <item row="0" column="1">
-             <widget class="QLineEdit" name="m_GpsLatitude">
-              <property name="minimumSize">
-               <size>
-                <width>60</width>
-                <height>18</height>
-               </size>
-              </property>
-              <property name="maximumSize">
-               <size>
-                <width>80</width>
-                <height>18</height>
-               </size>
-              </property>
-              <property name="font">
-               <font>
-                <pointsize>10</pointsize>
-               </font>
-              </property>
-             </widget>
-            </item>
-            <item row="1" column="0">
-             <widget class="QLabel" name="label_49">
-              <property name="font">
-               <font>
-                <pointsize>10</pointsize>
-                <weight>75</weight>
-                <bold>true</bold>
-               </font>
-              </property>
-              <property name="text">
-               <string>Longitude</string>
-              </property>
-             </widget>
-            </item>
-            <item row="1" column="1">
-             <widget class="QLineEdit" name="m_GpsLongitude">
-              <property name="minimumSize">
-               <size>
-                <width>60</width>
-                <height>18</height>
-               </size>
-              </property>
-              <property name="maximumSize">
-               <size>
-                <width>80</width>
-                <height>18</height>
-               </size>
-              </property>
-              <property name="font">
-               <font>
-                <pointsize>10</pointsize>
-               </font>
-              </property>
-             </widget>
-            </item>
-            <item row="2" column="0">
-             <widget class="QLabel" name="label_51">
-              <property name="font">
-               <font>
-                <pointsize>10</pointsize>
-                <weight>75</weight>
-                <bold>true</bold>
-               </font>
-              </property>
-              <property name="text">
-               <string>Height</string>
-              </property>
-             </widget>
-            </item>
-            <item row="2" column="1">
-             <widget class="QLineEdit" name="m_GpsHeight">
-              <property name="minimumSize">
-               <size>
-                <width>60</width>
-                <height>18</height>
-               </size>
-              </property>
-              <property name="maximumSize">
-               <size>
-                <width>80</width>
-                <height>18</height>
-               </size>
-              </property>
-              <property name="font">
-               <font>
-                <pointsize>10</pointsize>
-               </font>
-              </property>
-             </widget>
-            </item>
-            <item row="3" column="1">
-             <spacer name="verticalSpacer_2">
-              <property name="orientation">
-               <enum>Qt::Vertical</enum>
-              </property>
-              <property name="sizeHint" stdset="0">
-               <size>
-                <width>20</width>
-                <height>40</height>
-               </size>
-              </property>
-             </spacer>
-            </item>
-           </layout>
-          </item>
-         </layout>
-        </widget>
-       </item>
-       <item row="1" column="0">
-        <layout class="QGridLayout" name="gridLayout_19">
-         <item row="0" column="0">
-          <widget class="QGroupBox" name="sensorBiases_groupBox_5">
-           <property name="minimumSize">
-            <size>
-             <width>0</width>
-             <height>0</height>
-            </size>
-           </property>
-           <property name="maximumSize">
-            <size>
-             <width>16777215</width>
-             <height>16777215</height>
-            </size>
-           </property>
-           <property name="title">
-            <string>Raw Data</string>
-           </property>
-           <layout class="QGridLayout" name="gridLayout_17">
-            <item row="0" column="0">
-             <layout class="QGridLayout" name="gridLayout_16">
-              <item row="0" column="0">
-               <widget class="QLabel" name="label_68">
-                <property name="minimumSize">
-                 <size>
-                  <width>0</width>
-                  <height>0</height>
-                 </size>
-                </property>
-                <property name="maximumSize">
-                 <size>
-                  <width>16777215</width>
-                  <height>16777215</height>
-                 </size>
-                </property>
-                <property name="font">
-                 <font>
-                  <pointsize>10</pointsize>
-                  <weight>75</weight>
-                  <bold>true</bold>
-                 </font>
-                </property>
-                <property name="text">
-                 <string>Ax</string>
-                </property>
-               </widget>
-              </item>
-              <item row="0" column="1">
-               <widget class="QLineEdit" name="m_Axr"/>
-              </item>
-              <item row="1" column="0">
-               <widget class="QLabel" name="label_69">
-                <property name="minimumSize">
-                 <size>
-                  <width>0</width>
-                  <height>0</height>
-                 </size>
-                </property>
-                <property name="maximumSize">
-                 <size>
-                  <width>16777215</width>
-                  <height>16777215</height>
-                 </size>
-                </property>
-                <property name="font">
-                 <font>
-                  <pointsize>10</pointsize>
-                  <weight>75</weight>
-                  <bold>true</bold>
-                 </font>
-                </property>
-                <property name="text">
-                 <string>Ay</string>
-                </property>
-               </widget>
-              </item>
-              <item row="1" column="1">
-               <widget class="QLineEdit" name="m_Ayr"/>
-              </item>
-              <item row="2" column="0">
-               <widget class="QLabel" name="label_70">
-                <property name="minimumSize">
-                 <size>
-                  <width>0</width>
-                  <height>0</height>
-                 </size>
-                </property>
-                <property name="maximumSize">
-                 <size>
-                  <width>16777215</width>
-                  <height>16777215</height>
-                 </size>
-                </property>
-                <property name="font">
-                 <font>
-                  <pointsize>10</pointsize>
-                  <weight>75</weight>
-                  <bold>true</bold>
-                 </font>
-                </property>
-                <property name="text">
-                 <string>Az</string>
-                </property>
-               </widget>
-              </item>
-              <item row="2" column="1">
-               <widget class="QLineEdit" name="m_Azr"/>
-              </item>
-              <item row="3" column="0">
-               <widget class="QLabel" name="label_74">
-                <property name="minimumSize">
-                 <size>
-                  <width>0</width>
-                  <height>0</height>
-                 </size>
-                </property>
-                <property name="maximumSize">
-                 <size>
-                  <width>16777215</width>
-                  <height>16777215</height>
-                 </size>
-                </property>
-                <property name="font">
-                 <font>
-                  <pointsize>10</pointsize>
-                  <weight>75</weight>
-                  <bold>true</bold>
-                 </font>
-                </property>
-                <property name="text">
-                 <string>Mx</string>
-                </property>
-               </widget>
-              </item>
-              <item row="3" column="1">
-               <widget class="QLineEdit" name="m_Mxr"/>
-              </item>
-              <item row="4" column="0">
-               <widget class="QLabel" name="label_75">
-                <property name="minimumSize">
-                 <size>
-                  <width>0</width>
-                  <height>0</height>
-                 </size>
-                </property>
-                <property name="maximumSize">
-                 <size>
-                  <width>16777215</width>
-                  <height>16777215</height>
-                 </size>
-                </property>
-                <property name="font">
-                 <font>
-                  <pointsize>10</pointsize>
-                  <weight>75</weight>
-                  <bold>true</bold>
-                 </font>
-                </property>
-                <property name="text">
-                 <string>My</string>
-                </property>
-               </widget>
-              </item>
-              <item row="4" column="1">
-               <widget class="QLineEdit" name="m_Myr"/>
-              </item>
-              <item row="5" column="0">
-               <widget class="QLabel" name="label_76">
-                <property name="minimumSize">
-                 <size>
-                  <width>0</width>
-                  <height>0</height>
-                 </size>
-                </property>
-                <property name="maximumSize">
-                 <size>
-                  <width>16777215</width>
-                  <height>16777215</height>
-                 </size>
-                </property>
-                <property name="font">
-                 <font>
-                  <pointsize>10</pointsize>
-                  <weight>75</weight>
-                  <bold>true</bold>
-                 </font>
-                </property>
-                <property name="text">
-                 <string>Mz</string>
-                </property>
-               </widget>
-              </item>
-              <item row="5" column="1">
-               <widget class="QLineEdit" name="m_Mzr"/>
-              </item>
-              <item row="6" column="0">
-               <widget class="QLabel" name="label_71">
-                <property name="minimumSize">
-                 <size>
-                  <width>0</width>
-                  <height>0</height>
-                 </size>
-                </property>
-                <property name="maximumSize">
-                 <size>
-                  <width>16777215</width>
-                  <height>16777215</height>
-                 </size>
-                </property>
-                <property name="font">
-                 <font>
-                  <pointsize>10</pointsize>
-                  <weight>75</weight>
-                  <bold>true</bold>
-                 </font>
-                </property>
-                <property name="text">
-                 <string>Gx</string>
-                </property>
-               </widget>
-              </item>
-              <item row="6" column="1">
-               <widget class="QLineEdit" name="m_Gxr"/>
-              </item>
-              <item row="7" column="0">
-               <widget class="QLabel" name="label_72">
-                <property name="minimumSize">
-                 <size>
-                  <width>0</width>
-                  <height>0</height>
-                 </size>
-                </property>
-                <property name="maximumSize">
-                 <size>
-                  <width>16777215</width>
-                  <height>16777215</height>
-                 </size>
-                </property>
-                <property name="font">
-                 <font>
-                  <pointsize>10</pointsize>
-                  <weight>75</weight>
-                  <bold>true</bold>
-                 </font>
-                </property>
-                <property name="text">
-                 <string>Gy</string>
-                </property>
-               </widget>
-              </item>
-              <item row="7" column="1">
-               <widget class="QLineEdit" name="m_Gyr"/>
-              </item>
-              <item row="8" column="0">
-               <widget class="QLabel" name="label_73">
-                <property name="minimumSize">
-                 <size>
-                  <width>0</width>
-                  <height>0</height>
-                 </size>
-                </property>
-                <property name="maximumSize">
-                 <size>
-                  <width>16777215</width>
-                  <height>16777215</height>
-                 </size>
-                </property>
-                <property name="font">
-                 <font>
-                  <pointsize>10</pointsize>
-                  <weight>75</weight>
-                  <bold>true</bold>
-                 </font>
-                </property>
-                <property name="text">
-                 <string>Gz</string>
-                </property>
-               </widget>
-              </item>
-              <item row="8" column="1">
-               <widget class="QLineEdit" name="m_Gzr"/>
-              </item>
-             </layout>
-            </item>
-           </layout>
-          </widget>
-         </item>
-         <item row="0" column="1">
-          <widget class="QGroupBox" name="sensorBiases_groupBox_4">
-           <property name="minimumSize">
-            <size>
-             <width>0</width>
-             <height>0</height>
-            </size>
-           </property>
-           <property name="maximumSize">
-            <size>
-             <width>16777215</width>
-             <height>16777215</height>
-            </size>
-           </property>
-           <property name="title">
-            <string>Filtered Data</string>
-           </property>
-           <layout class="QGridLayout" name="gridLayout_13">
-            <item row="0" column="0">
-             <layout class="QGridLayout" name="gridLayout_12">
-              <item row="0" column="0">
-               <widget class="QLabel" name="label_20">
-                <property name="minimumSize">
-                 <size>
-                  <width>0</width>
-                  <height>0</height>
-                 </size>
-                </property>
-                <property name="maximumSize">
-                 <size>
-                  <width>16777215</width>
-                  <height>16777215</height>
-                 </size>
-                </property>
-                <property name="font">
-                 <font>
-                  <pointsize>10</pointsize>
-                  <weight>75</weight>
-                  <bold>true</bold>
-                 </font>
-                </property>
-                <property name="text">
-                 <string>Ax</string>
-                </property>
-               </widget>
-              </item>
-              <item row="0" column="1">
-               <widget class="QLineEdit" name="m_Axf"/>
-              </item>
-              <item row="1" column="0">
-               <widget class="QLabel" name="label_61">
-                <property name="minimumSize">
-                 <size>
-                  <width>0</width>
-                  <height>0</height>
-                 </size>
-                </property>
-                <property name="maximumSize">
-                 <size>
-                  <width>16777215</width>
-                  <height>16777215</height>
-                 </size>
-                </property>
-                <property name="font">
-                 <font>
-                  <pointsize>10</pointsize>
-                  <weight>75</weight>
-                  <bold>true</bold>
-                 </font>
-                </property>
-                <property name="text">
-                 <string>Ay</string>
-                </property>
-               </widget>
-              </item>
-              <item row="1" column="1">
-               <widget class="QLineEdit" name="m_Ayf"/>
-              </item>
-              <item row="2" column="0">
-               <widget class="QLabel" name="label_63">
-                <property name="minimumSize">
-                 <size>
-                  <width>0</width>
-                  <height>0</height>
-                 </size>
-                </property>
-                <property name="maximumSize">
-                 <size>
-                  <width>16777215</width>
-                  <height>16777215</height>
-                 </size>
-                </property>
-                <property name="font">
-                 <font>
-                  <pointsize>10</pointsize>
-                  <weight>75</weight>
-                  <bold>true</bold>
-                 </font>
-                </property>
-                <property name="text">
-                 <string>Az</string>
-                </property>
-               </widget>
-              </item>
-              <item row="2" column="1">
-               <widget class="QLineEdit" name="m_Azf"/>
-              </item>
-              <item row="3" column="0">
-               <widget class="QLabel" name="label_66">
-                <property name="minimumSize">
-                 <size>
-                  <width>0</width>
-                  <height>0</height>
-                 </size>
-                </property>
-                <property name="maximumSize">
-                 <size>
-                  <width>16777215</width>
-                  <height>16777215</height>
-                 </size>
-                </property>
-                <property name="font">
-                 <font>
-                  <pointsize>10</pointsize>
-                  <weight>75</weight>
-                  <bold>true</bold>
-                 </font>
-                </property>
-                <property name="text">
-                 <string>Mx</string>
-                </property>
-               </widget>
-              </item>
-              <item row="3" column="1">
-               <widget class="QLineEdit" name="m_Mxf"/>
-              </item>
-              <item row="4" column="0">
-               <widget class="QLabel" name="label_67">
-                <property name="minimumSize">
-                 <size>
-                  <width>0</width>
-                  <height>0</height>
-                 </size>
-                </property>
-                <property name="maximumSize">
-                 <size>
-                  <width>16777215</width>
-                  <height>16777215</height>
-                 </size>
-                </property>
-                <property name="font">
-                 <font>
-                  <pointsize>10</pointsize>
-                  <weight>75</weight>
-                  <bold>true</bold>
-                 </font>
-                </property>
-                <property name="text">
-                 <string>My</string>
-                </property>
-               </widget>
-              </item>
-              <item row="4" column="1">
-               <widget class="QLineEdit" name="m_Myf"/>
-              </item>
-              <item row="5" column="0">
-               <widget class="QLabel" name="label_65">
-                <property name="minimumSize">
-                 <size>
-                  <width>0</width>
-                  <height>0</height>
-                 </size>
-                </property>
-                <property name="maximumSize">
-                 <size>
-                  <width>16777215</width>
-                  <height>16777215</height>
-                 </size>
-                </property>
-                <property name="font">
-                 <font>
-                  <pointsize>10</pointsize>
-                  <weight>75</weight>
-                  <bold>true</bold>
-                 </font>
-                </property>
-                <property name="text">
-                 <string>Mz</string>
-                </property>
-               </widget>
-              </item>
-              <item row="5" column="1">
-               <widget class="QLineEdit" name="m_Mzf"/>
-              </item>
-              <item row="6" column="0">
-               <widget class="QLabel" name="label_25">
-                <property name="minimumSize">
-                 <size>
-                  <width>0</width>
-                  <height>0</height>
-                 </size>
-                </property>
-                <property name="maximumSize">
-                 <size>
-                  <width>16777215</width>
-                  <height>16777215</height>
-                 </size>
-                </property>
-                <property name="font">
-                 <font>
-                  <pointsize>10</pointsize>
-                  <weight>75</weight>
-                  <bold>true</bold>
-                 </font>
-                </property>
-                <property name="text">
-                 <string>Gx</string>
-                </property>
-               </widget>
-              </item>
-              <item row="6" column="1">
-               <widget class="QLineEdit" name="m_Gxf"/>
-              </item>
-              <item row="7" column="0">
-               <widget class="QLabel" name="label_62">
-                <property name="minimumSize">
-                 <size>
-                  <width>0</width>
-                  <height>0</height>
-                 </size>
-                </property>
-                <property name="maximumSize">
-                 <size>
-                  <width>16777215</width>
-                  <height>16777215</height>
-                 </size>
-                </property>
-                <property name="font">
-                 <font>
-                  <pointsize>10</pointsize>
-                  <weight>75</weight>
-                  <bold>true</bold>
-                 </font>
-                </property>
-                <property name="text">
-                 <string>Gy</string>
-                </property>
-               </widget>
-              </item>
-              <item row="7" column="1">
-               <widget class="QLineEdit" name="m_Gyf"/>
-              </item>
-              <item row="8" column="0">
-               <widget class="QLabel" name="label_64">
-                <property name="minimumSize">
-                 <size>
-                  <width>0</width>
-                  <height>0</height>
-                 </size>
-                </property>
-                <property name="maximumSize">
-                 <size>
-                  <width>16777215</width>
-                  <height>16777215</height>
-                 </size>
-                </property>
-                <property name="font">
-                 <font>
-                  <pointsize>10</pointsize>
-                  <weight>75</weight>
-                  <bold>true</bold>
-                 </font>
-                </property>
-                <property name="text">
-                 <string>Gz</string>
-                </property>
-               </widget>
-              </item>
-              <item row="8" column="1">
-               <widget class="QLineEdit" name="m_Gzf"/>
-              </item>
-             </layout>
-            </item>
-           </layout>
-          </widget>
-         </item>
-        </layout>
-       </item>
-       <item row="2" column="0">
-        <layout class="QGridLayout" name="gridLayout_18">
-         <item row="0" column="0">
-          <widget class="QGroupBox" name="sensorBiases_groupBox_2">
-           <property name="minimumSize">
-            <size>
-             <width>0</width>
-             <height>0</height>
-            </size>
-           </property>
-           <property name="maximumSize">
-            <size>
-             <width>132123</width>
-             <height>123123</height>
-            </size>
-           </property>
-           <property name="title">
-            <string>CPU Load</string>
-           </property>
-           <layout class="QGridLayout" name="gridLayout_14">
-            <item row="0" column="0">
-             <layout class="QGridLayout" name="gridLayout_11">
-              <item row="0" column="0">
-               <widget class="QLabel" name="label_55">
-                <property name="minimumSize">
-                 <size>
-                  <width>0</width>
-                  <height>0</height>
-                 </size>
-                </property>
-                <property name="maximumSize">
-                 <size>
-                  <width>16777215</width>
-                  <height>16777215</height>
-                 </size>
-                </property>
-                <property name="font">
-                 <font>
-                  <pointsize>10</pointsize>
-                  <weight>75</weight>
-                  <bold>true</bold>
-                 </font>
-                </property>
-                <property name="text">
-                 <string>Sensor</string>
-                </property>
-               </widget>
-              </item>
-              <item row="0" column="1" rowspan="2">
-               <widget class="QLineEdit" name="ed_sens"/>
-              </item>
-              <item row="1" column="0" rowspan="2">
-               <widget class="QLabel" name="label_57">
-                <property name="minimumSize">
-                 <size>
-                  <width>0</width>
-                  <height>0</height>
-                 </size>
-                </property>
-                <property name="maximumSize">
-                 <size>
-                  <width>16777215</width>
-                  <height>16777215</height>
-                 </size>
-                </property>
-                <property name="font">
-                 <font>
-                  <pointsize>10</pointsize>
-                  <weight>75</weight>
-                  <bold>true</bold>
-                 </font>
-                </property>
-                <property name="text">
-                 <string>Control</string>
-                </property>
-               </widget>
-              </item>
-              <item row="2" column="1">
-               <widget class="QLineEdit" name="ed_control"/>
-              </item>
-              <item row="3" column="0">
-               <widget class="QLabel" name="label_59">
-                <property name="minimumSize">
-                 <size>
-                  <width>0</width>
-                  <height>0</height>
-                 </size>
-                </property>
-                <property name="maximumSize">
-                 <size>
-                  <width>16777215</width>
-                  <height>16777215</height>
-                 </size>
-                </property>
-                <property name="font">
-                 <font>
-                  <pointsize>10</pointsize>
-                  <weight>75</weight>
-                  <bold>true</bold>
-                 </font>
-                </property>
-                <property name="text">
-                 <string>Batt Volt</string>
-                </property>
-               </widget>
-              </item>
-              <item row="3" column="1">
-               <widget class="QLineEdit" name="ed_batvolt"/>
-              </item>
-             </layout>
-            </item>
-           </layout>
-          </widget>
-         </item>
-         <item row="0" column="1">
-          <widget class="QGroupBox" name="sensorBiases_groupBox_3">
-           <property name="minimumSize">
-            <size>
-             <width>0</width>
-             <height>0</height>
-            </size>
-           </property>
-           <property name="maximumSize">
-            <size>
-             <width>132123</width>
-             <height>123123</height>
-            </size>
-           </property>
-           <property name="title">
-            <string>Air Data</string>
-           </property>
-           <layout class="QGridLayout" name="gridLayout_15">
-            <item row="0" column="0">
-             <layout class="QGridLayout" name="gridLayout_10">
-              <item row="0" column="0">
-               <widget class="QLabel" name="label_56">
-                <property name="minimumSize">
-                 <size>
-                  <width>0</width>
-                  <height>0</height>
-                 </size>
-                </property>
-                <property name="maximumSize">
-                 <size>
-                  <width>16777215</width>
-                  <height>16777215</height>
-                 </size>
-                </property>
-                <property name="font">
-                 <font>
-                  <pointsize>10</pointsize>
-                  <weight>75</weight>
-                  <bold>true</bold>
-                 </font>
-                </property>
-                <property name="text">
-                 <string>Dynamic</string>
-                </property>
-               </widget>
-              </item>
-              <item row="0" column="1">
-               <widget class="QLineEdit" name="ed_dynamic"/>
-              </item>
-              <item row="1" column="0" rowspan="2">
-               <widget class="QLabel" name="label_58">
-                <property name="minimumSize">
-                 <size>
-                  <width>0</width>
-                  <height>0</height>
-                 </size>
-                </property>
-                <property name="maximumSize">
-                 <size>
-                  <width>16777215</width>
-                  <height>16777215</height>
-                 </size>
-                </property>
-                <property name="font">
-                 <font>
-                  <pointsize>10</pointsize>
-                  <weight>75</weight>
-                  <bold>true</bold>
-                 </font>
-                </property>
-                <property name="text">
-                 <string>Static</string>
-                </property>
-               </widget>
-              </item>
-              <item row="1" column="1">
-               <widget class="QLineEdit" name="ed_static"/>
-              </item>
-              <item row="2" column="1" rowspan="2">
-               <widget class="QLineEdit" name="ed_temp"/>
-              </item>
-              <item row="3" column="0">
-               <widget class="QLabel" name="label_60">
-                <property name="minimumSize">
-                 <size>
-                  <width>0</width>
-                  <height>0</height>
-                 </size>
-                </property>
-                <property name="maximumSize">
-                 <size>
-                  <width>16777215</width>
-                  <height>16777215</height>
-                 </size>
-                </property>
-                <property name="font">
-                 <font>
-                  <pointsize>10</pointsize>
-                  <weight>75</weight>
-                  <bold>true</bold>
-                 </font>
-                </property>
-                <property name="text">
-                 <string>Temperature</string>
-                </property>
-               </widget>
-              </item>
-             </layout>
-            </item>
-           </layout>
-          </widget>
-         </item>
-        </layout>
-       </item>
-      </layout>
-     </widget>
-    </widget>
-   </item>
-  </layout>
- </widget>
- <resources/>
- <connections/>
-</ui>
->>>>>>> c84b1d0e
+</ui>