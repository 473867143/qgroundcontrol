<?xml version="1.0" encoding="UTF-8"?>
<ui version="4.0">
 <class>QGCVehicleConfig</class>
 <widget class="QWidget" name="QGCVehicleConfig">
  <property name="geometry">
   <rect>
    <x>0</x>
    <y>0</y>
<<<<<<< HEAD
    <width>1151</width>
    <height>602</height>
=======
    <width>774</width>
    <height>846</height>
>>>>>>> 89696feb
   </rect>
  </property>
  <property name="sizePolicy">
   <sizepolicy hsizetype="Expanding" vsizetype="Expanding">
    <horstretch>0</horstretch>
    <verstretch>0</verstretch>
   </sizepolicy>
  </property>
  <property name="windowTitle">
   <string>Form</string>
  </property>
<<<<<<< HEAD
  <layout class="QHBoxLayout" name="horizontalLayout_11" stretch="1,4,1">
   <item>
    <widget class="QScrollArea" name="scrollArea_6">
     <property name="minimumSize">
      <size>
       <width>135</width>
       <height>0</height>
      </size>
     </property>
     <property name="maximumSize">
      <size>
       <width>135</width>
       <height>16777215</height>
      </size>
     </property>
     <property name="widgetResizable">
      <bool>true</bool>
     </property>
     <widget class="QWidget" name="scrollAreaWidgetContents_3">
      <property name="geometry">
       <rect>
        <x>0</x>
        <y>0</y>
        <width>133</width>
        <height>582</height>
       </rect>
      </property>
      <layout class="QVBoxLayout" name="verticalLayout_12">
       <item>
        <layout class="QVBoxLayout" name="navBarLayout">
         <property name="sizeConstraint">
          <enum>QLayout::SetMinAndMaxSize</enum>
         </property>
         <item>
          <widget class="QPushButton" name="rcMenuButton">
           <property name="minimumSize">
=======
  <layout class="QVBoxLayout" name="verticalLayout_11">
   <property name="margin">
    <number>6</number>
   </property>
   <item>
    <widget class="QTabWidget" name="tabWidget">
     <property name="enabled">
      <bool>false</bool>
     </property>
     <property name="sizePolicy">
      <sizepolicy hsizetype="Expanding" vsizetype="Expanding">
       <horstretch>0</horstretch>
       <verstretch>0</verstretch>
      </sizepolicy>
     </property>
     <property name="currentIndex">
      <number>3</number>
     </property>
     <widget class="QWidget" name="rcTab">
      <property name="sizePolicy">
       <sizepolicy hsizetype="Preferred" vsizetype="Expanding">
        <horstretch>0</horstretch>
        <verstretch>0</verstretch>
       </sizepolicy>
      </property>
      <attribute name="title">
       <string>RC Calibration</string>
      </attribute>
      <layout class="QGridLayout" name="gridLayout_5" columnstretch="1,0,0,0,0,0,0,0,0,0,0,0,0,0,0">
       <property name="topMargin">
        <number>20</number>
       </property>
       <item row="8" column="4" rowspan="3" colspan="2">
        <widget class="QSlider" name="pitchSlider">
         <property name="minimum">
          <number>0</number>
         </property>
         <property name="maximum">
          <number>100</number>
         </property>
         <property name="value">
          <number>0</number>
         </property>
         <property name="orientation">
          <enum>Qt::Vertical</enum>
         </property>
        </widget>
       </item>
       <item row="3" column="0" colspan="12">
        <spacer name="verticalSpacer_2">
         <property name="orientation">
          <enum>Qt::Vertical</enum>
         </property>
         <property name="sizeHint" stdset="0">
          <size>
           <width>598</width>
           <height>5</height>
          </size>
         </property>
        </spacer>
       </item>
       <item row="8" column="1" rowspan="3">
        <widget class="QSlider" name="throttleSlider">
         <property name="minimum">
          <number>0</number>
         </property>
         <property name="maximum">
          <number>100</number>
         </property>
         <property name="value">
          <number>0</number>
         </property>
         <property name="orientation">
          <enum>Qt::Vertical</enum>
         </property>
        </widget>
       </item>
       <item row="8" column="11" rowspan="3">
        <widget class="QSlider" name="aux2Slider">
         <property name="minimum">
          <number>0</number>
         </property>
         <property name="maximum">
          <number>100</number>
         </property>
         <property name="orientation">
          <enum>Qt::Vertical</enum>
         </property>
        </widget>
       </item>
       <item row="1" column="0" rowspan="2" colspan="9">
        <layout class="QHBoxLayout" name="horizontalLayout">
         <item>
          <widget class="QComboBox" name="rcTypeComboBox">
           <property name="enabled">
            <bool>false</bool>
           </property>
           <property name="editable">
            <bool>false</bool>
           </property>
           <item>
            <property name="text">
             <string>Select transmitter model</string>
            </property>
           </item>
          </widget>
         </item>
         <item>
          <widget class="QComboBox" name="rcModeComboBox">
           <property name="enabled">
            <bool>false</bool>
           </property>
           <item>
            <property name="text">
             <string>Mode 1</string>
            </property>
           </item>
           <item>
            <property name="text">
             <string>Mode 2</string>
            </property>
           </item>
           <item>
            <property name="text">
             <string>Mode 3</string>
            </property>
           </item>
           <item>
            <property name="text">
             <string>Mode 4</string>
            </property>
           </item>
          </widget>
         </item>
        </layout>
       </item>
       <item row="5" column="13" colspan="2">
        <spacer name="horizontalSpacer_12">
         <property name="orientation">
          <enum>Qt::Horizontal</enum>
         </property>
         <property name="sizeHint" stdset="0">
          <size>
           <width>22</width>
           <height>122</height>
          </size>
         </property>
        </spacer>
       </item>
       <item row="0" column="0">
        <spacer name="verticalSpacer_3">
         <property name="orientation">
          <enum>Qt::Vertical</enum>
         </property>
         <property name="sizeType">
          <enum>QSizePolicy::MinimumExpanding</enum>
         </property>
         <property name="sizeHint" stdset="0">
          <size>
           <width>20</width>
           <height>10</height>
          </size>
         </property>
        </spacer>
       </item>
       <item row="4" column="0">
        <widget class="QLabel" name="txLabel">
         <property name="text">
          <string/>
         </property>
        </widget>
       </item>
       <item row="6" column="0" colspan="15">
        <spacer name="verticalSpacer">
         <property name="orientation">
          <enum>Qt::Vertical</enum>
         </property>
         <property name="sizeHint" stdset="0">
          <size>
           <width>598</width>
           <height>17</height>
          </size>
         </property>
        </spacer>
       </item>
       <item row="11" column="14">
        <widget class="QPushButton" name="setTrimButton">
         <property name="text">
          <string>Set Trim</string>
         </property>
        </widget>
       </item>
       <item row="8" column="3" rowspan="3">
        <widget class="QLabel" name="rightStickLabel">
         <property name="text">
          <string/>
         </property>
         <property name="pixmap">
          <pixmap resource="../../qgroundcontrol.qrc">:/files/images/rc_stick.svg</pixmap>
         </property>
         <property name="scaledContents">
          <bool>true</bool>
         </property>
        </widget>
       </item>
       <item row="8" column="2" rowspan="3">
        <spacer name="horizontalSpacer_14">
         <property name="orientation">
          <enum>Qt::Horizontal</enum>
         </property>
         <property name="sizeHint" stdset="0">
          <size>
           <width>40</width>
           <height>20</height>
          </size>
         </property>
        </spacer>
       </item>
       <item row="8" column="0" rowspan="3">
        <widget class="QLabel" name="leftStickLabel">
         <property name="sizePolicy">
          <sizepolicy hsizetype="Preferred" vsizetype="Preferred">
           <horstretch>1</horstretch>
           <verstretch>1</verstretch>
          </sizepolicy>
         </property>
         <property name="sizeIncrement">
          <size>
           <width>10</width>
           <height>10</height>
          </size>
         </property>
         <property name="baseSize">
          <size>
           <width>100</width>
           <height>100</height>
          </size>
         </property>
         <property name="text">
          <string/>
         </property>
         <property name="pixmap">
          <pixmap resource="../../qgroundcontrol.qrc">:/files/images/rc_stick.svg</pixmap>
         </property>
         <property name="scaledContents">
          <bool>true</bool>
         </property>
        </widget>
       </item>
       <item row="8" column="14">
        <spacer name="horizontalSpacer_6">
         <property name="orientation">
          <enum>Qt::Horizontal</enum>
         </property>
         <property name="sizeHint" stdset="0">
          <size>
           <width>40</width>
           <height>20</height>
          </size>
         </property>
        </spacer>
       </item>
       <item row="8" column="10" rowspan="3">
        <widget class="QSlider" name="aux1Slider">
         <property name="minimum">
          <number>0</number>
         </property>
         <property name="maximum">
          <number>100</number>
         </property>
         <property name="orientation">
          <enum>Qt::Vertical</enum>
         </property>
        </widget>
       </item>
       <item row="8" column="12" rowspan="3" colspan="2">
        <widget class="QSlider" name="aux3Slider">
         <property name="minimum">
          <number>0</number>
         </property>
         <property name="maximum">
          <number>100</number>
         </property>
         <property name="orientation">
          <enum>Qt::Vertical</enum>
         </property>
        </widget>
       </item>
       <item row="8" column="9" rowspan="3">
        <widget class="QSlider" name="modeSwitchSlider">
         <property name="minimum">
          <number>0</number>
         </property>
         <property name="maximum">
          <number>100</number>
         </property>
         <property name="orientation">
          <enum>Qt::Vertical</enum>
         </property>
        </widget>
       </item>
       <item row="7" column="5" rowspan="2" colspan="4">
        <spacer name="horizontalSpacer_5">
         <property name="orientation">
          <enum>Qt::Horizontal</enum>
         </property>
         <property name="sizeHint" stdset="0">
          <size>
           <width>40</width>
           <height>20</height>
          </size>
         </property>
        </spacer>
       </item>
       <item row="11" column="0">
        <widget class="QSlider" name="yawSlider">
         <property name="minimum">
          <number>0</number>
         </property>
         <property name="maximum">
          <number>100</number>
         </property>
         <property name="value">
          <number>0</number>
         </property>
         <property name="orientation">
          <enum>Qt::Horizontal</enum>
         </property>
        </widget>
       </item>
       <item row="11" column="3">
        <widget class="QSlider" name="rollSlider">
         <property name="minimum">
          <number>0</number>
         </property>
         <property name="maximum">
          <number>100</number>
         </property>
         <property name="value">
          <number>0</number>
         </property>
         <property name="orientation">
          <enum>Qt::Horizontal</enum>
         </property>
        </widget>
       </item>
       <item row="11" column="6" colspan="8">
        <widget class="QPushButton" name="rcCalibrationButton">
         <property name="text">
          <string>Start Calibration</string>
         </property>
        </widget>
       </item>
       <item row="2" column="7">
        <widget class="QLabel" name="instructionLabel">
         <property name="text">
          <string/>
         </property>
        </widget>
       </item>
       <item row="2" column="10" colspan="2">
        <spacer name="horizontalSpacer_7">
         <property name="orientation">
          <enum>Qt::Horizontal</enum>
         </property>
         <property name="sizeHint" stdset="0">
          <size>
           <width>40</width>
           <height>20</height>
          </size>
         </property>
        </spacer>
       </item>
       <item row="5" column="0" colspan="13">
        <layout class="QGridLayout" name="gridLayout_2">
         <item row="3" column="5">
          <widget class="QLabel" name="chanName_8">
           <property name="text">
            <string>Aux 3</string>
           </property>
          </widget>
         </item>
         <item row="2" column="6">
          <widget class="QLabel" name="chanLabel_7">
           <property name="text">
            <string>0000</string>
           </property>
           <property name="alignment">
            <set>Qt::AlignCenter</set>
           </property>
          </widget>
         </item>
         <item row="1" column="1">
          <widget class="QLabel" name="chanLabel_2">
           <property name="text">
            <string>0000</string>
           </property>
           <property name="alignment">
            <set>Qt::AlignCenter</set>
           </property>
          </widget>
         </item>
         <item row="1" column="0">
          <widget class="QLabel" name="chanName_2">
           <property name="text">
            <string>Pitch / Elevator</string>
           </property>
          </widget>
         </item>
         <item row="0" column="1">
          <widget class="QLabel" name="chanLabel">
           <property name="text">
            <string>0000</string>
           </property>
           <property name="alignment">
            <set>Qt::AlignCenter</set>
           </property>
          </widget>
         </item>
         <item row="2" column="5">
          <widget class="QLabel" name="chanName_7">
           <property name="text">
            <string>Aux 2</string>
           </property>
          </widget>
         </item>
         <item row="2" column="4">
          <spacer name="horizontalSpacer_3">
           <property name="orientation">
            <enum>Qt::Horizontal</enum>
           </property>
           <property name="sizeHint" stdset="0">
>>>>>>> 89696feb
            <size>
             <width>100</width>
             <height>75</height>
            </size>
           </property>
<<<<<<< HEAD
           <property name="maximumSize">
=======
          </spacer>
         </item>
         <item row="3" column="6">
          <widget class="QLabel" name="chanLabel_8">
           <property name="text">
            <string>0000</string>
           </property>
           <property name="alignment">
            <set>Qt::AlignCenter</set>
           </property>
          </widget>
         </item>
         <item row="2" column="2">
          <widget class="QCheckBox" name="invertCheckBox_3">
           <property name="enabled">
            <bool>false</bool>
           </property>
           <property name="text">
            <string>Invert</string>
           </property>
          </widget>
         </item>
         <item row="2" column="8">
          <widget class="QSpinBox" name="aux2SpinBox">
           <property name="minimum">
            <number>1</number>
           </property>
           <property name="maximum">
            <number>8</number>
           </property>
          </widget>
         </item>
         <item row="3" column="8">
          <widget class="QSpinBox" name="aux3SpinBox">
           <property name="minimum">
            <number>1</number>
           </property>
           <property name="maximum">
            <number>8</number>
           </property>
          </widget>
         </item>
         <item row="3" column="4">
          <spacer name="horizontalSpacer_4">
           <property name="orientation">
            <enum>Qt::Horizontal</enum>
           </property>
           <property name="sizeHint" stdset="0">
>>>>>>> 89696feb
            <size>
             <width>16777215</width>
             <height>16777215</height>
            </size>
           </property>
           <property name="text">
            <string>RC
Calibration</string>
           </property>
          </widget>
         </item>
<<<<<<< HEAD
         <item>
          <widget class="QPushButton" name="sensorMenuButton">
           <property name="minimumSize">
            <size>
             <width>100</width>
             <height>75</height>
            </size>
           </property>
=======
         <item row="2" column="7">
          <widget class="QCheckBox" name="invertCheckBox_7">
           <property name="text">
            <string>Invert</string>
           </property>
          </widget>
         </item>
         <item row="2" column="3">
          <widget class="QSpinBox" name="yawSpinBox">
           <property name="minimum">
            <number>1</number>
           </property>
           <property name="maximum">
            <number>8</number>
           </property>
          </widget>
         </item>
         <item row="3" column="3">
          <widget class="QSpinBox" name="throttleSpinBox">
           <property name="minimum">
            <number>1</number>
           </property>
           <property name="maximum">
            <number>8</number>
           </property>
          </widget>
         </item>
         <item row="0" column="5">
          <widget class="QLabel" name="chanName_5">
           <property name="text">
            <string>Mode Switch</string>
           </property>
          </widget>
         </item>
         <item row="3" column="1">
          <widget class="QLabel" name="chanLabel_4">
           <property name="text">
            <string>0000</string>
           </property>
           <property name="alignment">
            <set>Qt::AlignCenter</set>
           </property>
          </widget>
         </item>
         <item row="1" column="3">
          <widget class="QSpinBox" name="pitchSpinBox">
           <property name="minimum">
            <number>1</number>
           </property>
           <property name="maximum">
            <number>8</number>
           </property>
          </widget>
         </item>
         <item row="1" column="8">
          <widget class="QSpinBox" name="aux1SpinBox">
           <property name="minimum">
            <number>1</number>
           </property>
           <property name="maximum">
            <number>8</number>
           </property>
          </widget>
         </item>
         <item row="1" column="5">
          <widget class="QLabel" name="chanName_6">
           <property name="text">
            <string>Aux 1</string>
           </property>
          </widget>
         </item>
         <item row="0" column="3">
          <widget class="QSpinBox" name="rollSpinBox">
           <property name="minimum">
            <number>1</number>
           </property>
           <property name="maximum">
            <number>8</number>
           </property>
          </widget>
         </item>
         <item row="1" column="6">
          <widget class="QLabel" name="chanLabel_6">
           <property name="text">
            <string>0000</string>
           </property>
           <property name="alignment">
            <set>Qt::AlignCenter</set>
           </property>
          </widget>
         </item>
         <item row="0" column="8">
          <widget class="QSpinBox" name="modeSpinBox">
           <property name="minimum">
            <number>1</number>
           </property>
           <property name="maximum">
            <number>8</number>
           </property>
          </widget>
         </item>
         <item row="0" column="0">
          <widget class="QLabel" name="chanName">
           <property name="text">
            <string>Roll / Ailerons</string>
           </property>
          </widget>
         </item>
         <item row="1" column="2">
          <widget class="QCheckBox" name="invertCheckBox_2">
           <property name="enabled">
            <bool>false</bool>
           </property>
           <property name="text">
            <string>Invert</string>
           </property>
          </widget>
         </item>
         <item row="3" column="2">
          <widget class="QCheckBox" name="invertCheckBox_4">
           <property name="enabled">
            <bool>false</bool>
           </property>
>>>>>>> 89696feb
           <property name="text">
            <string>Sensor
Calibration</string>
           </property>
          </widget>
         </item>
         <item>
          <widget class="QPushButton" name="generalMenuButton">
           <property name="minimumSize">
            <size>
             <width>100</width>
             <height>75</height>
            </size>
           </property>
           <property name="text">
            <string>General
Config</string>
           </property>
          </widget>
         </item>
         <item>
          <widget class="QPushButton" name="advancedMenuButton">
           <property name="minimumSize">
            <size>
             <width>100</width>
             <height>75</height>
            </size>
           </property>
           <property name="text">
            <string>Advanced
Config</string>
           </property>
          </widget>
         </item>
        </layout>
       </item>
      </layout>
     </widget>
    </widget>
   </item>
   <item>
    <layout class="QVBoxLayout" name="verticalLayout">
     <item>
      <widget class="QStackedWidget" name="stackedWidget">
       <property name="currentIndex">
        <number>0</number>
       </property>
       <widget class="QWidget" name="page">
        <layout class="QVBoxLayout" name="verticalLayout_15">
         <item>
          <widget class="QLabel" name="label_4">
           <property name="text">
            <string>RC Calibration</string>
           </property>
          </widget>
         </item>
         <item>
          <layout class="QHBoxLayout" name="horizontalLayout">
           <item>
            <widget class="QComboBox" name="rcTypeComboBox">
             <property name="enabled">
              <bool>false</bool>
             </property>
             <property name="editable">
              <bool>false</bool>
             </property>
             <item>
              <property name="text">
               <string>Select transmitter model</string>
              </property>
             </item>
            </widget>
           </item>
           <item>
            <widget class="QComboBox" name="rcModeComboBox">
             <property name="enabled">
              <bool>true</bool>
             </property>
             <item>
              <property name="text">
               <string>Mode 1</string>
              </property>
             </item>
             <item>
              <property name="text">
               <string>Mode 2</string>
              </property>
             </item>
             <item>
              <property name="text">
               <string>Mode 3</string>
              </property>
             </item>
             <item>
              <property name="text">
               <string>Mode 4</string>
              </property>
             </item>
            </widget>
           </item>
          </layout>
         </item>
         <item>
          <spacer name="verticalSpacer_2">
           <property name="orientation">
            <enum>Qt::Vertical</enum>
           </property>
           <property name="sizeHint" stdset="0">
            <size>
             <width>20</width>
             <height>40</height>
            </size>
           </property>
          </spacer>
         </item>
<<<<<<< HEAD
         <item>
          <layout class="QGridLayout" name="gridLayout_2">
           <item row="2" column="1">
            <widget class="QLabel" name="chanLabel_3">
             <property name="text">
              <string>0000</string>
             </property>
             <property name="alignment">
              <set>Qt::AlignCenter</set>
             </property>
            </widget>
           </item>
           <item row="3" column="7">
            <widget class="QCheckBox" name="invertCheckBox_8">
             <property name="text">
              <string>Invert</string>
             </property>
            </widget>
           </item>
           <item row="1" column="4">
            <spacer name="horizontalSpacer_2">
             <property name="orientation">
              <enum>Qt::Horizontal</enum>
             </property>
             <property name="sizeHint" stdset="0">
              <size>
               <width>40</width>
               <height>20</height>
              </size>
             </property>
            </spacer>
           </item>
           <item row="2" column="0">
            <widget class="QLabel" name="chanName_3">
             <property name="text">
              <string>Yaw / Rudder</string>
             </property>
            </widget>
           </item>
           <item row="0" column="6">
            <widget class="QLabel" name="chanLabel_5">
             <property name="text">
              <string>0000</string>
             </property>
             <property name="alignment">
              <set>Qt::AlignCenter</set>
             </property>
            </widget>
           </item>
           <item row="0" column="4">
            <spacer name="horizontalSpacer">
             <property name="orientation">
              <enum>Qt::Horizontal</enum>
             </property>
             <property name="sizeHint" stdset="0">
              <size>
               <width>40</width>
               <height>20</height>
              </size>
             </property>
            </spacer>
           </item>
           <item row="0" column="7">
            <widget class="QCheckBox" name="invertCheckBox_5">
             <property name="text">
              <string>Invert</string>
             </property>
            </widget>
           </item>
           <item row="0" column="2">
            <widget class="QCheckBox" name="invertCheckBox">
             <property name="text">
              <string>Invert</string>
             </property>
            </widget>
           </item>
           <item row="2" column="8">
            <widget class="QSpinBox" name="aux2SpinBox">
             <property name="minimum">
              <number>1</number>
             </property>
             <property name="maximum">
              <number>8</number>
             </property>
            </widget>
           </item>
           <item row="2" column="6">
            <widget class="QLabel" name="chanLabel_7">
             <property name="text">
              <string>0000</string>
             </property>
             <property name="alignment">
              <set>Qt::AlignCenter</set>
             </property>
            </widget>
           </item>
           <item row="1" column="1">
            <widget class="QLabel" name="chanLabel_2">
             <property name="text">
              <string>0000</string>
             </property>
             <property name="alignment">
              <set>Qt::AlignCenter</set>
             </property>
            </widget>
           </item>
           <item row="1" column="0">
            <widget class="QLabel" name="chanName_2">
             <property name="text">
              <string>Pitch / Elevator</string>
             </property>
            </widget>
           </item>
           <item row="0" column="1">
            <widget class="QLabel" name="chanLabel">
             <property name="text">
              <string>0000</string>
             </property>
             <property name="alignment">
              <set>Qt::AlignCenter</set>
             </property>
            </widget>
           </item>
           <item row="2" column="5">
            <widget class="QLabel" name="chanName_7">
             <property name="text">
              <string>Aux 2</string>
             </property>
            </widget>
           </item>
           <item row="2" column="4">
            <spacer name="horizontalSpacer_3">
             <property name="orientation">
              <enum>Qt::Horizontal</enum>
             </property>
             <property name="sizeHint" stdset="0">
              <size>
               <width>40</width>
               <height>20</height>
              </size>
             </property>
            </spacer>
           </item>
           <item row="3" column="6">
            <widget class="QLabel" name="chanLabel_8">
             <property name="text">
              <string>0000</string>
             </property>
             <property name="alignment">
              <set>Qt::AlignCenter</set>
             </property>
            </widget>
           </item>
           <item row="2" column="2">
            <widget class="QCheckBox" name="invertCheckBox_3">
             <property name="text">
              <string>Invert</string>
             </property>
            </widget>
           </item>
           <item row="3" column="8">
            <widget class="QSpinBox" name="aux3SpinBox">
             <property name="minimum">
              <number>1</number>
             </property>
             <property name="maximum">
              <number>8</number>
             </property>
            </widget>
           </item>
           <item row="3" column="4">
            <spacer name="horizontalSpacer_4">
             <property name="orientation">
              <enum>Qt::Horizontal</enum>
             </property>
             <property name="sizeHint" stdset="0">
              <size>
               <width>40</width>
               <height>20</height>
              </size>
             </property>
            </spacer>
           </item>
           <item row="3" column="0">
            <widget class="QLabel" name="chanName_4">
             <property name="text">
              <string>Throttle</string>
             </property>
            </widget>
           </item>
           <item row="2" column="7">
            <widget class="QCheckBox" name="invertCheckBox_7">
             <property name="text">
              <string>Invert</string>
             </property>
            </widget>
           </item>
           <item row="2" column="3">
            <widget class="QSpinBox" name="yawSpinBox">
             <property name="minimum">
              <number>1</number>
             </property>
             <property name="maximum">
              <number>8</number>
             </property>
            </widget>
           </item>
           <item row="3" column="3">
            <widget class="QSpinBox" name="throttleSpinBox">
             <property name="minimum">
              <number>1</number>
             </property>
             <property name="maximum">
              <number>8</number>
             </property>
            </widget>
           </item>
           <item row="0" column="5">
            <widget class="QLabel" name="chanName_5">
             <property name="text">
              <string>Mode Switch</string>
             </property>
            </widget>
           </item>
           <item row="3" column="1">
            <widget class="QLabel" name="chanLabel_4">
             <property name="text">
              <string>0000</string>
             </property>
             <property name="alignment">
              <set>Qt::AlignCenter</set>
             </property>
            </widget>
           </item>
           <item row="1" column="3">
            <widget class="QSpinBox" name="pitchSpinBox">
             <property name="minimum">
              <number>1</number>
             </property>
             <property name="maximum">
              <number>8</number>
             </property>
            </widget>
           </item>
           <item row="1" column="8">
            <widget class="QSpinBox" name="aux1SpinBox">
             <property name="minimum">
              <number>1</number>
             </property>
             <property name="maximum">
              <number>8</number>
             </property>
            </widget>
           </item>
           <item row="1" column="5">
            <widget class="QLabel" name="chanName_6">
             <property name="text">
              <string>Aux 1</string>
             </property>
            </widget>
           </item>
           <item row="0" column="3">
            <widget class="QSpinBox" name="rollSpinBox">
             <property name="minimum">
              <number>1</number>
             </property>
             <property name="maximum">
              <number>8</number>
             </property>
            </widget>
           </item>
           <item row="1" column="6">
            <widget class="QLabel" name="chanLabel_6">
             <property name="text">
              <string>0000</string>
             </property>
             <property name="alignment">
              <set>Qt::AlignCenter</set>
             </property>
            </widget>
           </item>
           <item row="3" column="5">
            <widget class="QLabel" name="chanName_8">
             <property name="text">
              <string>Aux 3</string>
             </property>
            </widget>
           </item>
           <item row="1" column="7">
            <widget class="QCheckBox" name="invertCheckBox_6">
             <property name="text">
              <string>Invert</string>
             </property>
            </widget>
           </item>
           <item row="0" column="8">
            <widget class="QSpinBox" name="modeSpinBox">
             <property name="minimum">
              <number>1</number>
             </property>
             <property name="maximum">
              <number>8</number>
             </property>
            </widget>
           </item>
           <item row="3" column="2">
            <widget class="QCheckBox" name="invertCheckBox_4">
             <property name="text">
              <string>Invert</string>
             </property>
            </widget>
           </item>
           <item row="1" column="2">
            <widget class="QCheckBox" name="invertCheckBox_2">
             <property name="text">
              <string>Invert</string>
             </property>
            </widget>
           </item>
           <item row="0" column="0">
            <widget class="QLabel" name="chanName">
             <property name="text">
              <string>Roll / Ailerons</string>
             </property>
            </widget>
           </item>
          </layout>
=======
         <item row="0" column="7">
          <widget class="QCheckBox" name="invertCheckBox_5">
           <property name="text">
            <string>Invert</string>
           </property>
          </widget>
         </item>
         <item row="0" column="2">
          <widget class="QCheckBox" name="invertCheckBox">
           <property name="enabled">
            <bool>false</bool>
           </property>
           <property name="text">
            <string>Invert</string>
           </property>
          </widget>
         </item>
        </layout>
       </item>
      </layout>
     </widget>
     <widget class="QWidget" name="sensorTab">
      <property name="sizePolicy">
       <sizepolicy hsizetype="Preferred" vsizetype="Expanding">
        <horstretch>0</horstretch>
        <verstretch>0</verstretch>
       </sizepolicy>
      </property>
      <attribute name="title">
       <string>Sensor Calibration</string>
      </attribute>
      <layout class="QHBoxLayout" name="horizontalLayout_9">
       <item>
        <layout class="QHBoxLayout" name="horizontalLayout_8">
         <item>
          <widget class="QTextBrowser" name="sensorTips">
           <property name="html">
            <string>&lt;!DOCTYPE HTML PUBLIC &quot;-//W3C//DTD HTML 4.0//EN&quot; &quot;http://www.w3.org/TR/REC-html40/strict.dtd&quot;&gt;
&lt;html&gt;&lt;head&gt;&lt;meta name=&quot;qrichtext&quot; content=&quot;1&quot; /&gt;&lt;style type=&quot;text/css&quot;&gt;
p, li { white-space: pre-wrap; }
&lt;/style&gt;&lt;/head&gt;&lt;body style=&quot; font-family:'Ubuntu'; font-size:11pt; font-weight:400; font-style:normal;&quot;&gt;
&lt;p style=&quot;-qt-paragraph-type:empty; margin-top:0px; margin-bottom:0px; margin-left:0px; margin-right:0px; -qt-block-indent:0; text-indent:0px; font-family:'MS Shell Dlg 2'; font-size:8pt;&quot;&gt;&lt;br /&gt;&lt;/p&gt;&lt;/body&gt;&lt;/html&gt;</string>
           </property>
          </widget>
>>>>>>> 89696feb
         </item>
         <item>
          <layout class="QHBoxLayout" name="horizontalLayout_14">
           <item>
<<<<<<< HEAD
            <layout class="QGridLayout" name="gridLayout_3">
             <item row="0" column="0">
              <widget class="QLabel" name="rightStickLabel">
               <property name="maximumSize">
                <size>
                 <width>200</width>
                 <height>200</height>
                </size>
               </property>
               <property name="text">
                <string/>
               </property>
               <property name="pixmap">
                <pixmap resource="../../qgroundcontrol.qrc">:/files/images/rc_stick.svg</pixmap>
               </property>
               <property name="scaledContents">
                <bool>true</bool>
               </property>
               <property name="alignment">
                <set>Qt::AlignCenter</set>
               </property>
              </widget>
             </item>
             <item row="1" column="0">
              <widget class="QSlider" name="rollSlider">
               <property name="minimum">
                <number>0</number>
               </property>
               <property name="maximum">
                <number>100</number>
               </property>
               <property name="value">
                <number>0</number>
               </property>
               <property name="orientation">
                <enum>Qt::Horizontal</enum>
               </property>
              </widget>
             </item>
             <item row="0" column="1">
              <widget class="QSlider" name="pitchSlider">
               <property name="minimum">
                <number>0</number>
               </property>
               <property name="maximum">
                <number>100</number>
               </property>
               <property name="value">
                <number>0</number>
               </property>
               <property name="orientation">
                <enum>Qt::Vertical</enum>
               </property>
              </widget>
             </item>
            </layout>
           </item>
           <item>
            <layout class="QGridLayout" name="gridLayout">
             <item row="0" column="0">
              <widget class="QLabel" name="leftStickLabel">
               <property name="sizePolicy">
                <sizepolicy hsizetype="Preferred" vsizetype="Preferred">
                 <horstretch>1</horstretch>
                 <verstretch>1</verstretch>
                </sizepolicy>
               </property>
               <property name="maximumSize">
                <size>
                 <width>200</width>
                 <height>200</height>
                </size>
               </property>
               <property name="sizeIncrement">
                <size>
                 <width>10</width>
                 <height>10</height>
                </size>
               </property>
               <property name="baseSize">
                <size>
                 <width>100</width>
                 <height>100</height>
                </size>
               </property>
               <property name="text">
                <string/>
               </property>
               <property name="pixmap">
                <pixmap resource="../../qgroundcontrol.qrc">:/files/images/rc_stick.svg</pixmap>
               </property>
               <property name="scaledContents">
                <bool>true</bool>
               </property>
               <property name="alignment">
                <set>Qt::AlignCenter</set>
               </property>
              </widget>
             </item>
             <item row="1" column="0">
              <widget class="QSlider" name="yawSlider">
               <property name="minimum">
                <number>0</number>
               </property>
               <property name="maximum">
                <number>100</number>
               </property>
               <property name="value">
                <number>0</number>
               </property>
               <property name="orientation">
                <enum>Qt::Horizontal</enum>
               </property>
              </widget>
             </item>
             <item row="0" column="1">
              <widget class="QSlider" name="throttleSlider">
               <property name="minimum">
                <number>0</number>
               </property>
               <property name="maximum">
                <number>100</number>
               </property>
               <property name="value">
                <number>0</number>
               </property>
               <property name="orientation">
                <enum>Qt::Vertical</enum>
               </property>
              </widget>
             </item>
            </layout>
           </item>
           <item>
            <layout class="QVBoxLayout" name="verticalLayout_6">
             <item>
              <layout class="QHBoxLayout" name="horizontalLayout_10">
               <item>
                <widget class="QSlider" name="modeSwitchSlider">
                 <property name="minimum">
                  <number>0</number>
                 </property>
                 <property name="maximum">
                  <number>100</number>
                 </property>
                 <property name="orientation">
                  <enum>Qt::Vertical</enum>
                 </property>
                </widget>
               </item>
=======
            <widget class="QScrollArea" name="scrollArea_3">
             <property name="widgetResizable">
              <bool>true</bool>
             </property>
             <widget class="QWidget" name="scrollAreaWidgetContents_7">
              <property name="geometry">
               <rect>
                <x>0</x>
                <y>0</y>
                <width>362</width>
                <height>489</height>
               </rect>
              </property>
              <layout class="QVBoxLayout" name="verticalLayout_10">
>>>>>>> 89696feb
               <item>
                <widget class="QSlider" name="aux1Slider">
                 <property name="minimum">
                  <number>0</number>
                 </property>
                 <property name="maximum">
                  <number>100</number>
                 </property>
                 <property name="orientation">
                  <enum>Qt::Vertical</enum>
                 </property>
                </widget>
               </item>
               <item>
                <widget class="QSlider" name="aux2Slider">
                 <property name="minimum">
                  <number>0</number>
                 </property>
                 <property name="maximum">
                  <number>100</number>
                 </property>
                 <property name="orientation">
                  <enum>Qt::Vertical</enum>
                 </property>
                </widget>
               </item>
               <item>
                <widget class="QSlider" name="aux3Slider">
                 <property name="minimum">
                  <number>0</number>
                 </property>
                 <property name="maximum">
                  <number>100</number>
                 </property>
                 <property name="orientation">
                  <enum>Qt::Vertical</enum>
                 </property>
                </widget>
               </item>
              </layout>
             </item>
             <item>
              <layout class="QHBoxLayout" name="horizontalLayout_13">
               <item>
                <widget class="QPushButton" name="rcCalibrationButton">
                 <property name="text">
                  <string>Start Calibration</string>
                 </property>
                </widget>
               </item>
               <item>
                <widget class="QPushButton" name="setTrimButton">
                 <property name="text">
                  <string>Set Trim</string>
                 </property>
                </widget>
               </item>
              </layout>
             </item>
            </layout>
           </item>
          </layout>
         </item>
<<<<<<< HEAD
=======
        </layout>
       </item>
      </layout>
     </widget>
     <widget class="QWidget" name="generalTab">
      <property name="sizePolicy">
       <sizepolicy hsizetype="Preferred" vsizetype="Expanding">
        <horstretch>0</horstretch>
        <verstretch>0</verstretch>
       </sizepolicy>
      </property>
      <attribute name="title">
       <string>General Config</string>
      </attribute>
      <layout class="QVBoxLayout" name="verticalLayout_6">
       <item>
        <layout class="QHBoxLayout" name="horizontalLayout_7">
>>>>>>> 89696feb
         <item>
          <spacer name="verticalSpacer">
           <property name="orientation">
            <enum>Qt::Vertical</enum>
           </property>
           <property name="sizeHint" stdset="0">
            <size>
             <width>20</width>
             <height>40</height>
            </size>
           </property>
          </spacer>
         </item>
        </layout>
       </widget>
       <widget class="QWidget" name="page_2">
        <layout class="QVBoxLayout" name="verticalLayout_14">
         <item>
<<<<<<< HEAD
          <widget class="QLabel" name="label_3">
=======
          <widget class="QComboBox" name="generalComboBox_2">
           <property name="enabled">
            <bool>false</bool>
           </property>
          </widget>
         </item>
         <item>
          <widget class="QPushButton" name="loadGeneralDefaultsButton">
           <property name="enabled">
            <bool>false</bool>
           </property>
>>>>>>> 89696feb
           <property name="text">
            <string>Sensor Calibration</string>
           </property>
          </widget>
         </item>
         <item>
<<<<<<< HEAD
          <layout class="QHBoxLayout" name="horizontalLayout_8">
           <item>
            <widget class="QTextBrowser" name="sensorTips">
             <property name="html">
              <string>&lt;!DOCTYPE HTML PUBLIC &quot;-//W3C//DTD HTML 4.0//EN&quot; &quot;http://www.w3.org/TR/REC-html40/strict.dtd&quot;&gt;
&lt;html&gt;&lt;head&gt;&lt;meta name=&quot;qrichtext&quot; content=&quot;1&quot; /&gt;&lt;style type=&quot;text/css&quot;&gt;
p, li { white-space: pre-wrap; }
&lt;/style&gt;&lt;/head&gt;&lt;body style=&quot; font-family:'MS Shell Dlg 2'; font-size:8.25pt; font-weight:400; font-style:normal;&quot;&gt;
&lt;p style=&quot;-qt-paragraph-type:empty; margin-top:0px; margin-bottom:0px; margin-left:0px; margin-right:0px; -qt-block-indent:0; text-indent:0px; font-size:8pt;&quot;&gt;&lt;br /&gt;&lt;/p&gt;&lt;/body&gt;&lt;/html&gt;</string>
             </property>
            </widget>
           </item>
           <item>
            <layout class="QVBoxLayout" name="verticalLayout_9" stretch="0">
             <item>
              <widget class="QScrollArea" name="scrollArea_3">
               <property name="widgetResizable">
                <bool>true</bool>
=======
          <widget class="QGroupBox" name="generalLeftGroupBox">
           <property name="title">
            <string>Configuration</string>
           </property>
           <layout class="QVBoxLayout" name="verticalLayout_3">
            <property name="margin">
             <number>0</number>
            </property>
            <item>
             <widget class="QScrollArea" name="scrollArea">
              <property name="widgetResizable">
               <bool>true</bool>
              </property>
              <widget class="QWidget" name="scrollAreaWidgetContents">
               <property name="geometry">
                <rect>
                 <x>0</x>
                 <y>0</y>
                 <width>356</width>
                 <height>438</height>
                </rect>
>>>>>>> 89696feb
               </property>
               <widget class="QWidget" name="scrollAreaWidgetContents_7">
                <property name="geometry">
                 <rect>
                  <x>0</x>
                  <y>0</y>
                  <width>98</width>
                  <height>28</height>
                 </rect>
                </property>
                <layout class="QVBoxLayout" name="verticalLayout_10">
                 <item>
                  <layout class="QVBoxLayout" name="sensorLayout"/>
                 </item>
                </layout>
               </widget>
              </widget>
             </item>
            </layout>
           </item>
          </layout>
         </item>
        </layout>
       </widget>
       <widget class="QWidget" name="page_3">
        <layout class="QVBoxLayout" name="verticalLayout_11">
         <item>
<<<<<<< HEAD
          <widget class="QLabel" name="label_2">
           <property name="text">
            <string>General Config</string>
           </property>
          </widget>
         </item>
=======
          <widget class="QGroupBox" name="generalRightGroupBox">
           <property name="title">
            <string>Configuration</string>
           </property>
           <layout class="QVBoxLayout" name="verticalLayout_5">
            <property name="margin">
             <number>0</number>
            </property>
            <item>
             <widget class="QScrollArea" name="scrollArea_2">
              <property name="widgetResizable">
               <bool>true</bool>
              </property>
              <widget class="QWidget" name="scrollAreaWidgetContents_2">
               <property name="geometry">
                <rect>
                 <x>0</x>
                 <y>0</y>
                 <width>356</width>
                 <height>438</height>
                </rect>
               </property>
               <layout class="QHBoxLayout" name="horizontalLayout_5">
                <property name="margin">
                 <number>0</number>
                </property>
                <item>
                 <layout class="QVBoxLayout" name="rightGeneralLayout"/>
                </item>
               </layout>
              </widget>
             </widget>
            </item>
           </layout>
          </widget>
         </item>
        </layout>
       </item>
      </layout>
     </widget>
     <widget class="QWidget" name="advancedTab">
      <property name="sizePolicy">
       <sizepolicy hsizetype="Preferred" vsizetype="Expanding">
        <horstretch>0</horstretch>
        <verstretch>0</verstretch>
       </sizepolicy>
      </property>
      <attribute name="title">
       <string>Advanced Config</string>
      </attribute>
      <layout class="QVBoxLayout" name="verticalLayout">
       <item>
        <layout class="QHBoxLayout" name="horizontalLayout_2">
>>>>>>> 89696feb
         <item>
          <layout class="QHBoxLayout" name="horizontalLayout_7">
           <item>
            <spacer name="horizontalSpacer_8">
             <property name="orientation">
              <enum>Qt::Horizontal</enum>
             </property>
             <property name="sizeHint" stdset="0">
              <size>
               <width>40</width>
               <height>20</height>
              </size>
             </property>
            </spacer>
           </item>
           <item>
            <widget class="QComboBox" name="multiRotorComboBox"/>
           </item>
           <item>
            <widget class="QPushButton" name="loadMultiRotorDefaultsButton">
             <property name="text">
              <string>Load Platform Defaults</string>
             </property>
            </widget>
           </item>
          </layout>
         </item>
         <item>
<<<<<<< HEAD
          <layout class="QHBoxLayout" name="horizontalLayout_6">
           <item>
            <widget class="QGroupBox" name="multiRotorControlAttitudeGroupBox">
             <property name="title">
              <string>Configuration</string>
             </property>
             <layout class="QVBoxLayout" name="verticalLayout_3">
              <property name="margin">
               <number>0</number>
              </property>
              <item>
               <widget class="QScrollArea" name="scrollArea">
                <property name="widgetResizable">
                 <bool>true</bool>
                </property>
                <widget class="QWidget" name="scrollAreaWidgetContents">
                 <property name="geometry">
                  <rect>
                   <x>0</x>
                   <y>0</y>
                   <width>98</width>
                   <height>28</height>
                  </rect>
                 </property>
                 <layout class="QHBoxLayout" name="horizontalLayout_4">
                  <property name="margin">
                   <number>0</number>
                  </property>
                  <item>
                   <layout class="QVBoxLayout" name="leftGeneralLayout"/>
                  </item>
                 </layout>
                </widget>
               </widget>
              </item>
             </layout>
            </widget>
           </item>
           <item>
            <widget class="QGroupBox" name="multiRotorControlAttitudeGroupBox_2">
             <property name="title">
              <string>Configuration</string>
             </property>
             <layout class="QVBoxLayout" name="verticalLayout_5">
              <property name="margin">
               <number>0</number>
              </property>
              <item>
               <widget class="QScrollArea" name="scrollArea_2">
                <property name="widgetResizable">
                 <bool>true</bool>
                </property>
                <widget class="QWidget" name="scrollAreaWidgetContents_2">
                 <property name="geometry">
                  <rect>
                   <x>0</x>
                   <y>0</y>
                   <width>98</width>
                   <height>28</height>
                  </rect>
                 </property>
                 <layout class="QHBoxLayout" name="horizontalLayout_5">
                  <property name="margin">
                   <number>0</number>
                  </property>
                  <item>
                   <layout class="QVBoxLayout" name="rightGeneralLayout"/>
                  </item>
                 </layout>
                </widget>
               </widget>
              </item>
             </layout>
            </widget>
           </item>
          </layout>
=======
          <widget class="QComboBox" name="advancedComboBox">
           <property name="enabled">
            <bool>false</bool>
           </property>
          </widget>
>>>>>>> 89696feb
         </item>
        </layout>
       </widget>
       <widget class="QWidget" name="page_4">
        <layout class="QVBoxLayout" name="verticalLayout_13">
         <item>
<<<<<<< HEAD
          <widget class="QLabel" name="label">
=======
          <widget class="QPushButton" name="loadAdvancedDefaultsButton">
           <property name="enabled">
            <bool>false</bool>
           </property>
>>>>>>> 89696feb
           <property name="text">
            <string>Advanced Config</string>
           </property>
          </widget>
         </item>
         <item>
<<<<<<< HEAD
          <layout class="QHBoxLayout" name="horizontalLayout_2">
           <item>
            <spacer name="horizontalSpacer_9">
             <property name="orientation">
              <enum>Qt::Horizontal</enum>
             </property>
             <property name="sizeHint" stdset="0">
              <size>
               <width>40</width>
               <height>20</height>
              </size>
             </property>
            </spacer>
           </item>
           <item>
            <widget class="QComboBox" name="fixedWingComboBox"/>
           </item>
           <item>
            <widget class="QPushButton" name="loadFixedWingDefaultsButton">
             <property name="text">
              <string>Load Platform Defaults</string>
             </property>
            </widget>
           </item>
          </layout>
         </item>
         <item>
          <layout class="QHBoxLayout" name="horizontalLayout_3">
           <item>
            <widget class="QGroupBox" name="fixedWingControlAttitudeGroupBox">
             <property name="title">
              <string>Configuration</string>
             </property>
             <layout class="QVBoxLayout" name="verticalLayout_2">
              <property name="margin">
               <number>0</number>
              </property>
              <item>
               <widget class="QScrollArea" name="scrollArea_4">
                <property name="widgetResizable">
                 <bool>true</bool>
=======
          <widget class="QGroupBox" name="advancedLeftGroupBox">
           <property name="sizePolicy">
            <sizepolicy hsizetype="Preferred" vsizetype="Expanding">
             <horstretch>0</horstretch>
             <verstretch>0</verstretch>
            </sizepolicy>
           </property>
           <property name="title">
            <string>Configuration</string>
           </property>
           <layout class="QVBoxLayout" name="verticalLayout_2">
            <property name="sizeConstraint">
             <enum>QLayout::SetNoConstraint</enum>
            </property>
            <property name="margin">
             <number>0</number>
            </property>
            <item>
             <widget class="QScrollArea" name="scrollArea_4">
              <property name="widgetResizable">
               <bool>true</bool>
              </property>
              <widget class="QWidget" name="scrollAreaWidgetContents_4">
               <property name="geometry">
                <rect>
                 <x>0</x>
                 <y>0</y>
                 <width>356</width>
                 <height>438</height>
                </rect>
               </property>
               <property name="sizePolicy">
                <sizepolicy hsizetype="Preferred" vsizetype="Expanding">
                 <horstretch>0</horstretch>
                 <verstretch>0</verstretch>
                </sizepolicy>
               </property>
               <layout class="QVBoxLayout" name="verticalLayout_7">
                <property name="margin">
                 <number>0</number>
                </property>
                <item>
                 <layout class="QVBoxLayout" name="leftAdvancedLayout">
                  <property name="spacing">
                   <number>0</number>
                  </property>
                 </layout>
                </item>
               </layout>
              </widget>
             </widget>
            </item>
           </layout>
          </widget>
         </item>
         <item>
          <widget class="QGroupBox" name="advancedRightGroupBox">
           <property name="sizePolicy">
            <sizepolicy hsizetype="Preferred" vsizetype="Expanding">
             <horstretch>0</horstretch>
             <verstretch>0</verstretch>
            </sizepolicy>
           </property>
           <property name="title">
            <string>Configuration</string>
           </property>
           <layout class="QVBoxLayout" name="verticalLayout_4">
            <property name="margin">
             <number>0</number>
            </property>
            <item>
             <widget class="QScrollArea" name="scrollArea_5">
              <property name="widgetResizable">
               <bool>true</bool>
              </property>
              <widget class="QWidget" name="scrollAreaWidgetContents_5">
               <property name="geometry">
                <rect>
                 <x>0</x>
                 <y>0</y>
                 <width>356</width>
                 <height>438</height>
                </rect>
               </property>
               <property name="sizePolicy">
                <sizepolicy hsizetype="Preferred" vsizetype="Expanding">
                 <horstretch>0</horstretch>
                 <verstretch>0</verstretch>
                </sizepolicy>
               </property>
               <layout class="QVBoxLayout" name="verticalLayout_8">
                <property name="margin">
                 <number>0</number>
>>>>>>> 89696feb
                </property>
                <widget class="QWidget" name="scrollAreaWidgetContents_4">
                 <property name="geometry">
                  <rect>
                   <x>0</x>
                   <y>0</y>
                   <width>98</width>
                   <height>28</height>
                  </rect>
                 </property>
                 <layout class="QVBoxLayout" name="verticalLayout_7">
                  <property name="margin">
                   <number>0</number>
                  </property>
                  <item>
                   <layout class="QVBoxLayout" name="leftAdvancedLayout"/>
                  </item>
                 </layout>
                </widget>
               </widget>
              </item>
             </layout>
            </widget>
           </item>
           <item>
            <widget class="QGroupBox" name="fixedWingControlAttitudeGroupBox_2">
             <property name="title">
              <string>Configuration</string>
             </property>
             <layout class="QVBoxLayout" name="verticalLayout_4">
              <property name="margin">
               <number>0</number>
              </property>
              <item>
               <widget class="QScrollArea" name="scrollArea_5">
                <property name="widgetResizable">
                 <bool>true</bool>
                </property>
                <widget class="QWidget" name="scrollAreaWidgetContents_5">
                 <property name="geometry">
                  <rect>
                   <x>0</x>
                   <y>0</y>
                   <width>98</width>
                   <height>28</height>
                  </rect>
                 </property>
                 <layout class="QVBoxLayout" name="verticalLayout_8">
                  <property name="margin">
                   <number>0</number>
                  </property>
                  <item>
                   <layout class="QVBoxLayout" name="rightAdvancedLayout"/>
                  </item>
                 </layout>
                </widget>
               </widget>
              </item>
             </layout>
            </widget>
           </item>
          </layout>
         </item>
        </layout>
       </widget>
      </widget>
     </item>
     <item>
      <layout class="QHBoxLayout" name="horizontalLayout_9">
       <item>
        <widget class="QLabel" name="statusLabel">
         <property name="text">
          <string>No pending changes</string>
         </property>
        </widget>
       </item>
       <item>
        <widget class="QPushButton" name="storeButton">
         <property name="text">
          <string>Store to EEPROM</string>
         </property>
        </widget>
       </item>
      </layout>
     </item>
    </layout>
   </item>
   <item>
    <spacer name="horizontalSpacer_5">
     <property name="orientation">
      <enum>Qt::Horizontal</enum>
     </property>
     <property name="sizeHint" stdset="0">
      <size>
       <width>30</width>
       <height>20</height>
      </size>
     </property>
    </spacer>
   </item>
   <item>
    <layout class="QHBoxLayout" name="horizontalLayout_10">
     <property name="spacing">
      <number>0</number>
     </property>
     <property name="sizeConstraint">
      <enum>QLayout::SetDefaultConstraint</enum>
     </property>
     <item>
      <layout class="QVBoxLayout" name="verticalLayout_15">
       <item>
        <spacer name="verticalSpacer_4">
         <property name="orientation">
          <enum>Qt::Vertical</enum>
         </property>
         <property name="sizeHint" stdset="0">
          <size>
           <width>20</width>
           <height>0</height>
          </size>
         </property>
        </spacer>
       </item>
       <item>
        <widget class="QLabel" name="statusLabel">
         <property name="sizePolicy">
          <sizepolicy hsizetype="MinimumExpanding" vsizetype="Preferred">
           <horstretch>0</horstretch>
           <verstretch>0</verstretch>
          </sizepolicy>
         </property>
         <property name="text">
          <string>No pending changes</string>
         </property>
        </widget>
       </item>
      </layout>
     </item>
     <item>
      <spacer name="horizontalSpacer_10">
       <property name="orientation">
        <enum>Qt::Horizontal</enum>
       </property>
       <property name="sizeHint" stdset="0">
        <size>
         <width>40</width>
         <height>20</height>
        </size>
       </property>
      </spacer>
     </item>
     <item>
      <layout class="QVBoxLayout" name="verticalLayout_12">
       <property name="spacing">
        <number>6</number>
       </property>
       <item>
        <spacer name="verticalSpacer_9">
         <property name="orientation">
          <enum>Qt::Vertical</enum>
         </property>
         <property name="sizeHint" stdset="0">
          <size>
           <width>20</width>
           <height>40</height>
          </size>
         </property>
        </spacer>
       </item>
       <item>
        <widget class="QPushButton" name="refreshButton">
         <property name="enabled">
          <bool>false</bool>
         </property>
         <property name="toolTip">
          <string>Load parameters currently in non-permanent memory of aircraft.</string>
         </property>
         <property name="statusTip">
          <string/>
         </property>
         <property name="text">
          <string>Get (UAS)</string>
         </property>
        </widget>
       </item>
       <item>
        <widget class="QPushButton" name="setButton">
         <property name="enabled">
          <bool>false</bool>
         </property>
         <property name="toolTip">
          <string>Set current parameters in non-permanent onboard memory.</string>
         </property>
         <property name="statusTip">
          <string/>
         </property>
         <property name="text">
          <string>Set (UAS)</string>
         </property>
        </widget>
       </item>
      </layout>
     </item>
     <item>
      <layout class="QVBoxLayout" name="verticalLayout_14">
       <property name="spacing">
        <number>6</number>
       </property>
       <item>
        <spacer name="verticalSpacer_7">
         <property name="orientation">
          <enum>Qt::Vertical</enum>
         </property>
         <property name="sizeHint" stdset="0">
          <size>
           <width>20</width>
           <height>40</height>
          </size>
         </property>
        </spacer>
       </item>
       <item>
        <widget class="QPushButton" name="loadFileButton">
         <property name="enabled">
          <bool>false</bool>
         </property>
         <property name="toolTip">
          <string>Load parameters from a file on this computer in the view. To write them to the aircraft, use transmit after loading them.</string>
         </property>
         <property name="statusTip">
          <string/>
         </property>
         <property name="text">
          <string>Load (File)</string>
         </property>
        </widget>
       </item>
       <item>
        <widget class="QPushButton" name="saveFileButton">
         <property name="enabled">
          <bool>false</bool>
         </property>
         <property name="toolTip">
          <string>Save parameters in this view to a file on this computer.</string>
         </property>
         <property name="statusTip">
          <string/>
         </property>
         <property name="text">
          <string>Save (File)</string>
         </property>
        </widget>
       </item>
      </layout>
     </item>
     <item>
      <layout class="QVBoxLayout" name="verticalLayout_13">
       <property name="spacing">
        <number>6</number>
       </property>
       <item>
        <spacer name="verticalSpacer_8">
         <property name="orientation">
          <enum>Qt::Vertical</enum>
         </property>
         <property name="sizeHint" stdset="0">
          <size>
           <width>20</width>
           <height>40</height>
          </size>
         </property>
        </spacer>
       </item>
       <item>
        <widget class="QPushButton" name="readButton">
         <property name="enabled">
          <bool>false</bool>
         </property>
         <property name="toolTip">
          <string>Copy parameters from permanent memory to non-permanent current memory of aircraft. DOES NOT update the parameters in this view, click refresh after copying them to get them.</string>
         </property>
         <property name="statusTip">
          <string/>
         </property>
         <property name="whatsThis">
          <string/>
         </property>
         <property name="text">
          <string>Read (ROM)</string>
         </property>
        </widget>
       </item>
       <item>
        <widget class="QPushButton" name="writeButton">
         <property name="enabled">
          <bool>false</bool>
         </property>
         <property name="toolTip">
          <string>Copy current parameters in non-permanent memory of the aircraft to permanent memory. Transmit your parameters first to write these.</string>
         </property>
         <property name="statusTip">
          <string/>
         </property>
         <property name="text">
          <string>Write (ROM)</string>
         </property>
        </widget>
       </item>
      </layout>
     </item>
    </layout>
   </item>
  </layout>
 </widget>
 <resources>
  <include location="../../qgroundcontrol.qrc"/>
 </resources>
 <connections/>
</ui><|MERGE_RESOLUTION|>--- conflicted
+++ resolved
@@ -6,13 +6,8 @@
    <rect>
     <x>0</x>
     <y>0</y>
-<<<<<<< HEAD
-    <width>1151</width>
-    <height>602</height>
-=======
     <width>774</width>
     <height>846</height>
->>>>>>> 89696feb
    </rect>
   </property>
   <property name="sizePolicy">
@@ -24,44 +19,6 @@
   <property name="windowTitle">
    <string>Form</string>
   </property>
-<<<<<<< HEAD
-  <layout class="QHBoxLayout" name="horizontalLayout_11" stretch="1,4,1">
-   <item>
-    <widget class="QScrollArea" name="scrollArea_6">
-     <property name="minimumSize">
-      <size>
-       <width>135</width>
-       <height>0</height>
-      </size>
-     </property>
-     <property name="maximumSize">
-      <size>
-       <width>135</width>
-       <height>16777215</height>
-      </size>
-     </property>
-     <property name="widgetResizable">
-      <bool>true</bool>
-     </property>
-     <widget class="QWidget" name="scrollAreaWidgetContents_3">
-      <property name="geometry">
-       <rect>
-        <x>0</x>
-        <y>0</y>
-        <width>133</width>
-        <height>582</height>
-       </rect>
-      </property>
-      <layout class="QVBoxLayout" name="verticalLayout_12">
-       <item>
-        <layout class="QVBoxLayout" name="navBarLayout">
-         <property name="sizeConstraint">
-          <enum>QLayout::SetMinAndMaxSize</enum>
-         </property>
-         <item>
-          <widget class="QPushButton" name="rcMenuButton">
-           <property name="minimumSize">
-=======
   <layout class="QVBoxLayout" name="verticalLayout_11">
    <property name="margin">
     <number>6</number>
@@ -494,15 +451,11 @@
             <enum>Qt::Horizontal</enum>
            </property>
            <property name="sizeHint" stdset="0">
->>>>>>> 89696feb
             <size>
-             <width>100</width>
-             <height>75</height>
+             <width>40</width>
+             <height>20</height>
             </size>
            </property>
-<<<<<<< HEAD
-           <property name="maximumSize">
-=======
           </spacer>
          </item>
          <item row="3" column="6">
@@ -551,28 +504,20 @@
             <enum>Qt::Horizontal</enum>
            </property>
            <property name="sizeHint" stdset="0">
->>>>>>> 89696feb
             <size>
-             <width>16777215</width>
-             <height>16777215</height>
+             <width>40</width>
+             <height>20</height>
             </size>
            </property>
-           <property name="text">
-            <string>RC
-Calibration</string>
-           </property>
-          </widget>
-         </item>
-<<<<<<< HEAD
-         <item>
-          <widget class="QPushButton" name="sensorMenuButton">
-           <property name="minimumSize">
-            <size>
-             <width>100</width>
-             <height>75</height>
-            </size>
-           </property>
-=======
+          </spacer>
+         </item>
+         <item row="3" column="0">
+          <widget class="QLabel" name="chanName_4">
+           <property name="text">
+            <string>Throttle</string>
+           </property>
+          </widget>
+         </item>
          <item row="2" column="7">
           <widget class="QCheckBox" name="invertCheckBox_7">
            <property name="text">
@@ -696,451 +641,78 @@
            <property name="enabled">
             <bool>false</bool>
            </property>
->>>>>>> 89696feb
-           <property name="text">
-            <string>Sensor
-Calibration</string>
-           </property>
-          </widget>
-         </item>
-         <item>
-          <widget class="QPushButton" name="generalMenuButton">
-           <property name="minimumSize">
-            <size>
-             <width>100</width>
-             <height>75</height>
-            </size>
-           </property>
-           <property name="text">
-            <string>General
-Config</string>
-           </property>
-          </widget>
-         </item>
-         <item>
-          <widget class="QPushButton" name="advancedMenuButton">
-           <property name="minimumSize">
-            <size>
-             <width>100</width>
-             <height>75</height>
-            </size>
-           </property>
-           <property name="text">
-            <string>Advanced
-Config</string>
-           </property>
-          </widget>
-         </item>
-        </layout>
-       </item>
-      </layout>
-     </widget>
-    </widget>
-   </item>
-   <item>
-    <layout class="QVBoxLayout" name="verticalLayout">
-     <item>
-      <widget class="QStackedWidget" name="stackedWidget">
-       <property name="currentIndex">
-        <number>0</number>
-       </property>
-       <widget class="QWidget" name="page">
-        <layout class="QVBoxLayout" name="verticalLayout_15">
-         <item>
-          <widget class="QLabel" name="label_4">
-           <property name="text">
-            <string>RC Calibration</string>
-           </property>
-          </widget>
-         </item>
-         <item>
-          <layout class="QHBoxLayout" name="horizontalLayout">
-           <item>
-            <widget class="QComboBox" name="rcTypeComboBox">
-             <property name="enabled">
-              <bool>false</bool>
-             </property>
-             <property name="editable">
-              <bool>false</bool>
-             </property>
-             <item>
-              <property name="text">
-               <string>Select transmitter model</string>
-              </property>
-             </item>
-            </widget>
-           </item>
-           <item>
-            <widget class="QComboBox" name="rcModeComboBox">
-             <property name="enabled">
-              <bool>true</bool>
-             </property>
-             <item>
-              <property name="text">
-               <string>Mode 1</string>
-              </property>
-             </item>
-             <item>
-              <property name="text">
-               <string>Mode 2</string>
-              </property>
-             </item>
-             <item>
-              <property name="text">
-               <string>Mode 3</string>
-              </property>
-             </item>
-             <item>
-              <property name="text">
-               <string>Mode 4</string>
-              </property>
-             </item>
-            </widget>
-           </item>
-          </layout>
-         </item>
-         <item>
-          <spacer name="verticalSpacer_2">
+           <property name="text">
+            <string>Invert</string>
+           </property>
+          </widget>
+         </item>
+         <item row="1" column="7">
+          <widget class="QCheckBox" name="invertCheckBox_6">
+           <property name="text">
+            <string>Invert</string>
+           </property>
+          </widget>
+         </item>
+         <item row="2" column="1">
+          <widget class="QLabel" name="chanLabel_3">
+           <property name="text">
+            <string>0000</string>
+           </property>
+           <property name="alignment">
+            <set>Qt::AlignCenter</set>
+           </property>
+          </widget>
+         </item>
+         <item row="3" column="7">
+          <widget class="QCheckBox" name="invertCheckBox_8">
+           <property name="text">
+            <string>Invert</string>
+           </property>
+          </widget>
+         </item>
+         <item row="1" column="4">
+          <spacer name="horizontalSpacer_2">
            <property name="orientation">
-            <enum>Qt::Vertical</enum>
+            <enum>Qt::Horizontal</enum>
            </property>
            <property name="sizeHint" stdset="0">
             <size>
-             <width>20</width>
-             <height>40</height>
+             <width>40</width>
+             <height>20</height>
             </size>
            </property>
           </spacer>
          </item>
-<<<<<<< HEAD
-         <item>
-          <layout class="QGridLayout" name="gridLayout_2">
-           <item row="2" column="1">
-            <widget class="QLabel" name="chanLabel_3">
-             <property name="text">
-              <string>0000</string>
-             </property>
-             <property name="alignment">
-              <set>Qt::AlignCenter</set>
-             </property>
-            </widget>
-           </item>
-           <item row="3" column="7">
-            <widget class="QCheckBox" name="invertCheckBox_8">
-             <property name="text">
-              <string>Invert</string>
-             </property>
-            </widget>
-           </item>
-           <item row="1" column="4">
-            <spacer name="horizontalSpacer_2">
-             <property name="orientation">
-              <enum>Qt::Horizontal</enum>
-             </property>
-             <property name="sizeHint" stdset="0">
-              <size>
-               <width>40</width>
-               <height>20</height>
-              </size>
-             </property>
-            </spacer>
-           </item>
-           <item row="2" column="0">
-            <widget class="QLabel" name="chanName_3">
-             <property name="text">
-              <string>Yaw / Rudder</string>
-             </property>
-            </widget>
-           </item>
-           <item row="0" column="6">
-            <widget class="QLabel" name="chanLabel_5">
-             <property name="text">
-              <string>0000</string>
-             </property>
-             <property name="alignment">
-              <set>Qt::AlignCenter</set>
-             </property>
-            </widget>
-           </item>
-           <item row="0" column="4">
-            <spacer name="horizontalSpacer">
-             <property name="orientation">
-              <enum>Qt::Horizontal</enum>
-             </property>
-             <property name="sizeHint" stdset="0">
-              <size>
-               <width>40</width>
-               <height>20</height>
-              </size>
-             </property>
-            </spacer>
-           </item>
-           <item row="0" column="7">
-            <widget class="QCheckBox" name="invertCheckBox_5">
-             <property name="text">
-              <string>Invert</string>
-             </property>
-            </widget>
-           </item>
-           <item row="0" column="2">
-            <widget class="QCheckBox" name="invertCheckBox">
-             <property name="text">
-              <string>Invert</string>
-             </property>
-            </widget>
-           </item>
-           <item row="2" column="8">
-            <widget class="QSpinBox" name="aux2SpinBox">
-             <property name="minimum">
-              <number>1</number>
-             </property>
-             <property name="maximum">
-              <number>8</number>
-             </property>
-            </widget>
-           </item>
-           <item row="2" column="6">
-            <widget class="QLabel" name="chanLabel_7">
-             <property name="text">
-              <string>0000</string>
-             </property>
-             <property name="alignment">
-              <set>Qt::AlignCenter</set>
-             </property>
-            </widget>
-           </item>
-           <item row="1" column="1">
-            <widget class="QLabel" name="chanLabel_2">
-             <property name="text">
-              <string>0000</string>
-             </property>
-             <property name="alignment">
-              <set>Qt::AlignCenter</set>
-             </property>
-            </widget>
-           </item>
-           <item row="1" column="0">
-            <widget class="QLabel" name="chanName_2">
-             <property name="text">
-              <string>Pitch / Elevator</string>
-             </property>
-            </widget>
-           </item>
-           <item row="0" column="1">
-            <widget class="QLabel" name="chanLabel">
-             <property name="text">
-              <string>0000</string>
-             </property>
-             <property name="alignment">
-              <set>Qt::AlignCenter</set>
-             </property>
-            </widget>
-           </item>
-           <item row="2" column="5">
-            <widget class="QLabel" name="chanName_7">
-             <property name="text">
-              <string>Aux 2</string>
-             </property>
-            </widget>
-           </item>
-           <item row="2" column="4">
-            <spacer name="horizontalSpacer_3">
-             <property name="orientation">
-              <enum>Qt::Horizontal</enum>
-             </property>
-             <property name="sizeHint" stdset="0">
-              <size>
-               <width>40</width>
-               <height>20</height>
-              </size>
-             </property>
-            </spacer>
-           </item>
-           <item row="3" column="6">
-            <widget class="QLabel" name="chanLabel_8">
-             <property name="text">
-              <string>0000</string>
-             </property>
-             <property name="alignment">
-              <set>Qt::AlignCenter</set>
-             </property>
-            </widget>
-           </item>
-           <item row="2" column="2">
-            <widget class="QCheckBox" name="invertCheckBox_3">
-             <property name="text">
-              <string>Invert</string>
-             </property>
-            </widget>
-           </item>
-           <item row="3" column="8">
-            <widget class="QSpinBox" name="aux3SpinBox">
-             <property name="minimum">
-              <number>1</number>
-             </property>
-             <property name="maximum">
-              <number>8</number>
-             </property>
-            </widget>
-           </item>
-           <item row="3" column="4">
-            <spacer name="horizontalSpacer_4">
-             <property name="orientation">
-              <enum>Qt::Horizontal</enum>
-             </property>
-             <property name="sizeHint" stdset="0">
-              <size>
-               <width>40</width>
-               <height>20</height>
-              </size>
-             </property>
-            </spacer>
-           </item>
-           <item row="3" column="0">
-            <widget class="QLabel" name="chanName_4">
-             <property name="text">
-              <string>Throttle</string>
-             </property>
-            </widget>
-           </item>
-           <item row="2" column="7">
-            <widget class="QCheckBox" name="invertCheckBox_7">
-             <property name="text">
-              <string>Invert</string>
-             </property>
-            </widget>
-           </item>
-           <item row="2" column="3">
-            <widget class="QSpinBox" name="yawSpinBox">
-             <property name="minimum">
-              <number>1</number>
-             </property>
-             <property name="maximum">
-              <number>8</number>
-             </property>
-            </widget>
-           </item>
-           <item row="3" column="3">
-            <widget class="QSpinBox" name="throttleSpinBox">
-             <property name="minimum">
-              <number>1</number>
-             </property>
-             <property name="maximum">
-              <number>8</number>
-             </property>
-            </widget>
-           </item>
-           <item row="0" column="5">
-            <widget class="QLabel" name="chanName_5">
-             <property name="text">
-              <string>Mode Switch</string>
-             </property>
-            </widget>
-           </item>
-           <item row="3" column="1">
-            <widget class="QLabel" name="chanLabel_4">
-             <property name="text">
-              <string>0000</string>
-             </property>
-             <property name="alignment">
-              <set>Qt::AlignCenter</set>
-             </property>
-            </widget>
-           </item>
-           <item row="1" column="3">
-            <widget class="QSpinBox" name="pitchSpinBox">
-             <property name="minimum">
-              <number>1</number>
-             </property>
-             <property name="maximum">
-              <number>8</number>
-             </property>
-            </widget>
-           </item>
-           <item row="1" column="8">
-            <widget class="QSpinBox" name="aux1SpinBox">
-             <property name="minimum">
-              <number>1</number>
-             </property>
-             <property name="maximum">
-              <number>8</number>
-             </property>
-            </widget>
-           </item>
-           <item row="1" column="5">
-            <widget class="QLabel" name="chanName_6">
-             <property name="text">
-              <string>Aux 1</string>
-             </property>
-            </widget>
-           </item>
-           <item row="0" column="3">
-            <widget class="QSpinBox" name="rollSpinBox">
-             <property name="minimum">
-              <number>1</number>
-             </property>
-             <property name="maximum">
-              <number>8</number>
-             </property>
-            </widget>
-           </item>
-           <item row="1" column="6">
-            <widget class="QLabel" name="chanLabel_6">
-             <property name="text">
-              <string>0000</string>
-             </property>
-             <property name="alignment">
-              <set>Qt::AlignCenter</set>
-             </property>
-            </widget>
-           </item>
-           <item row="3" column="5">
-            <widget class="QLabel" name="chanName_8">
-             <property name="text">
-              <string>Aux 3</string>
-             </property>
-            </widget>
-           </item>
-           <item row="1" column="7">
-            <widget class="QCheckBox" name="invertCheckBox_6">
-             <property name="text">
-              <string>Invert</string>
-             </property>
-            </widget>
-           </item>
-           <item row="0" column="8">
-            <widget class="QSpinBox" name="modeSpinBox">
-             <property name="minimum">
-              <number>1</number>
-             </property>
-             <property name="maximum">
-              <number>8</number>
-             </property>
-            </widget>
-           </item>
-           <item row="3" column="2">
-            <widget class="QCheckBox" name="invertCheckBox_4">
-             <property name="text">
-              <string>Invert</string>
-             </property>
-            </widget>
-           </item>
-           <item row="1" column="2">
-            <widget class="QCheckBox" name="invertCheckBox_2">
-             <property name="text">
-              <string>Invert</string>
-             </property>
-            </widget>
-           </item>
-           <item row="0" column="0">
-            <widget class="QLabel" name="chanName">
-             <property name="text">
-              <string>Roll / Ailerons</string>
-             </property>
-            </widget>
-           </item>
-          </layout>
-=======
+         <item row="2" column="0">
+          <widget class="QLabel" name="chanName_3">
+           <property name="text">
+            <string>Yaw / Rudder</string>
+           </property>
+          </widget>
+         </item>
+         <item row="0" column="6">
+          <widget class="QLabel" name="chanLabel_5">
+           <property name="text">
+            <string>0000</string>
+           </property>
+           <property name="alignment">
+            <set>Qt::AlignCenter</set>
+           </property>
+          </widget>
+         </item>
+         <item row="0" column="4">
+          <spacer name="horizontalSpacer">
+           <property name="orientation">
+            <enum>Qt::Horizontal</enum>
+           </property>
+           <property name="sizeHint" stdset="0">
+            <size>
+             <width>40</width>
+             <height>20</height>
+            </size>
+           </property>
+          </spacer>
+         </item>
          <item row="0" column="7">
           <widget class="QCheckBox" name="invertCheckBox_5">
            <property name="text">
@@ -1185,163 +757,10 @@
 &lt;p style=&quot;-qt-paragraph-type:empty; margin-top:0px; margin-bottom:0px; margin-left:0px; margin-right:0px; -qt-block-indent:0; text-indent:0px; font-family:'MS Shell Dlg 2'; font-size:8pt;&quot;&gt;&lt;br /&gt;&lt;/p&gt;&lt;/body&gt;&lt;/html&gt;</string>
            </property>
           </widget>
->>>>>>> 89696feb
-         </item>
-         <item>
-          <layout class="QHBoxLayout" name="horizontalLayout_14">
+         </item>
+         <item>
+          <layout class="QVBoxLayout" name="verticalLayout_9" stretch="0">
            <item>
-<<<<<<< HEAD
-            <layout class="QGridLayout" name="gridLayout_3">
-             <item row="0" column="0">
-              <widget class="QLabel" name="rightStickLabel">
-               <property name="maximumSize">
-                <size>
-                 <width>200</width>
-                 <height>200</height>
-                </size>
-               </property>
-               <property name="text">
-                <string/>
-               </property>
-               <property name="pixmap">
-                <pixmap resource="../../qgroundcontrol.qrc">:/files/images/rc_stick.svg</pixmap>
-               </property>
-               <property name="scaledContents">
-                <bool>true</bool>
-               </property>
-               <property name="alignment">
-                <set>Qt::AlignCenter</set>
-               </property>
-              </widget>
-             </item>
-             <item row="1" column="0">
-              <widget class="QSlider" name="rollSlider">
-               <property name="minimum">
-                <number>0</number>
-               </property>
-               <property name="maximum">
-                <number>100</number>
-               </property>
-               <property name="value">
-                <number>0</number>
-               </property>
-               <property name="orientation">
-                <enum>Qt::Horizontal</enum>
-               </property>
-              </widget>
-             </item>
-             <item row="0" column="1">
-              <widget class="QSlider" name="pitchSlider">
-               <property name="minimum">
-                <number>0</number>
-               </property>
-               <property name="maximum">
-                <number>100</number>
-               </property>
-               <property name="value">
-                <number>0</number>
-               </property>
-               <property name="orientation">
-                <enum>Qt::Vertical</enum>
-               </property>
-              </widget>
-             </item>
-            </layout>
-           </item>
-           <item>
-            <layout class="QGridLayout" name="gridLayout">
-             <item row="0" column="0">
-              <widget class="QLabel" name="leftStickLabel">
-               <property name="sizePolicy">
-                <sizepolicy hsizetype="Preferred" vsizetype="Preferred">
-                 <horstretch>1</horstretch>
-                 <verstretch>1</verstretch>
-                </sizepolicy>
-               </property>
-               <property name="maximumSize">
-                <size>
-                 <width>200</width>
-                 <height>200</height>
-                </size>
-               </property>
-               <property name="sizeIncrement">
-                <size>
-                 <width>10</width>
-                 <height>10</height>
-                </size>
-               </property>
-               <property name="baseSize">
-                <size>
-                 <width>100</width>
-                 <height>100</height>
-                </size>
-               </property>
-               <property name="text">
-                <string/>
-               </property>
-               <property name="pixmap">
-                <pixmap resource="../../qgroundcontrol.qrc">:/files/images/rc_stick.svg</pixmap>
-               </property>
-               <property name="scaledContents">
-                <bool>true</bool>
-               </property>
-               <property name="alignment">
-                <set>Qt::AlignCenter</set>
-               </property>
-              </widget>
-             </item>
-             <item row="1" column="0">
-              <widget class="QSlider" name="yawSlider">
-               <property name="minimum">
-                <number>0</number>
-               </property>
-               <property name="maximum">
-                <number>100</number>
-               </property>
-               <property name="value">
-                <number>0</number>
-               </property>
-               <property name="orientation">
-                <enum>Qt::Horizontal</enum>
-               </property>
-              </widget>
-             </item>
-             <item row="0" column="1">
-              <widget class="QSlider" name="throttleSlider">
-               <property name="minimum">
-                <number>0</number>
-               </property>
-               <property name="maximum">
-                <number>100</number>
-               </property>
-               <property name="value">
-                <number>0</number>
-               </property>
-               <property name="orientation">
-                <enum>Qt::Vertical</enum>
-               </property>
-              </widget>
-             </item>
-            </layout>
-           </item>
-           <item>
-            <layout class="QVBoxLayout" name="verticalLayout_6">
-             <item>
-              <layout class="QHBoxLayout" name="horizontalLayout_10">
-               <item>
-                <widget class="QSlider" name="modeSwitchSlider">
-                 <property name="minimum">
-                  <number>0</number>
-                 </property>
-                 <property name="maximum">
-                  <number>100</number>
-                 </property>
-                 <property name="orientation">
-                  <enum>Qt::Vertical</enum>
-                 </property>
-                </widget>
-               </item>
-=======
             <widget class="QScrollArea" name="scrollArea_3">
              <property name="widgetResizable">
               <bool>true</bool>
@@ -1356,72 +775,15 @@
                </rect>
               </property>
               <layout class="QVBoxLayout" name="verticalLayout_10">
->>>>>>> 89696feb
                <item>
-                <widget class="QSlider" name="aux1Slider">
-                 <property name="minimum">
-                  <number>0</number>
-                 </property>
-                 <property name="maximum">
-                  <number>100</number>
-                 </property>
-                 <property name="orientation">
-                  <enum>Qt::Vertical</enum>
-                 </property>
-                </widget>
-               </item>
-               <item>
-                <widget class="QSlider" name="aux2Slider">
-                 <property name="minimum">
-                  <number>0</number>
-                 </property>
-                 <property name="maximum">
-                  <number>100</number>
-                 </property>
-                 <property name="orientation">
-                  <enum>Qt::Vertical</enum>
-                 </property>
-                </widget>
-               </item>
-               <item>
-                <widget class="QSlider" name="aux3Slider">
-                 <property name="minimum">
-                  <number>0</number>
-                 </property>
-                 <property name="maximum">
-                  <number>100</number>
-                 </property>
-                 <property name="orientation">
-                  <enum>Qt::Vertical</enum>
-                 </property>
-                </widget>
+                <layout class="QVBoxLayout" name="sensorLayout"/>
                </item>
               </layout>
-             </item>
-             <item>
-              <layout class="QHBoxLayout" name="horizontalLayout_13">
-               <item>
-                <widget class="QPushButton" name="rcCalibrationButton">
-                 <property name="text">
-                  <string>Start Calibration</string>
-                 </property>
-                </widget>
-               </item>
-               <item>
-                <widget class="QPushButton" name="setTrimButton">
-                 <property name="text">
-                  <string>Set Trim</string>
-                 </property>
-                </widget>
-               </item>
-              </layout>
-             </item>
-            </layout>
+             </widget>
+            </widget>
            </item>
           </layout>
          </item>
-<<<<<<< HEAD
-=======
         </layout>
        </item>
       </layout>
@@ -1439,28 +801,20 @@
       <layout class="QVBoxLayout" name="verticalLayout_6">
        <item>
         <layout class="QHBoxLayout" name="horizontalLayout_7">
->>>>>>> 89696feb
-         <item>
-          <spacer name="verticalSpacer">
+         <item>
+          <spacer name="horizontalSpacer_8">
            <property name="orientation">
-            <enum>Qt::Vertical</enum>
+            <enum>Qt::Horizontal</enum>
            </property>
            <property name="sizeHint" stdset="0">
             <size>
-             <width>20</width>
-             <height>40</height>
+             <width>40</width>
+             <height>20</height>
             </size>
            </property>
           </spacer>
          </item>
-        </layout>
-       </widget>
-       <widget class="QWidget" name="page_2">
-        <layout class="QVBoxLayout" name="verticalLayout_14">
-         <item>
-<<<<<<< HEAD
-          <widget class="QLabel" name="label_3">
-=======
+         <item>
           <widget class="QComboBox" name="generalComboBox_2">
            <property name="enabled">
             <bool>false</bool>
@@ -1472,33 +826,16 @@
            <property name="enabled">
             <bool>false</bool>
            </property>
->>>>>>> 89696feb
-           <property name="text">
-            <string>Sensor Calibration</string>
-           </property>
-          </widget>
-         </item>
-         <item>
-<<<<<<< HEAD
-          <layout class="QHBoxLayout" name="horizontalLayout_8">
-           <item>
-            <widget class="QTextBrowser" name="sensorTips">
-             <property name="html">
-              <string>&lt;!DOCTYPE HTML PUBLIC &quot;-//W3C//DTD HTML 4.0//EN&quot; &quot;http://www.w3.org/TR/REC-html40/strict.dtd&quot;&gt;
-&lt;html&gt;&lt;head&gt;&lt;meta name=&quot;qrichtext&quot; content=&quot;1&quot; /&gt;&lt;style type=&quot;text/css&quot;&gt;
-p, li { white-space: pre-wrap; }
-&lt;/style&gt;&lt;/head&gt;&lt;body style=&quot; font-family:'MS Shell Dlg 2'; font-size:8.25pt; font-weight:400; font-style:normal;&quot;&gt;
-&lt;p style=&quot;-qt-paragraph-type:empty; margin-top:0px; margin-bottom:0px; margin-left:0px; margin-right:0px; -qt-block-indent:0; text-indent:0px; font-size:8pt;&quot;&gt;&lt;br /&gt;&lt;/p&gt;&lt;/body&gt;&lt;/html&gt;</string>
-             </property>
-            </widget>
-           </item>
-           <item>
-            <layout class="QVBoxLayout" name="verticalLayout_9" stretch="0">
-             <item>
-              <widget class="QScrollArea" name="scrollArea_3">
-               <property name="widgetResizable">
-                <bool>true</bool>
-=======
+           <property name="text">
+            <string>Load Platform Defaults</string>
+           </property>
+          </widget>
+         </item>
+        </layout>
+       </item>
+       <item>
+        <layout class="QHBoxLayout" name="horizontalLayout_6">
+         <item>
           <widget class="QGroupBox" name="generalLeftGroupBox">
            <property name="title">
             <string>Configuration</string>
@@ -1520,42 +857,22 @@
                  <width>356</width>
                  <height>438</height>
                 </rect>
->>>>>>> 89696feb
                </property>
-               <widget class="QWidget" name="scrollAreaWidgetContents_7">
-                <property name="geometry">
-                 <rect>
-                  <x>0</x>
-                  <y>0</y>
-                  <width>98</width>
-                  <height>28</height>
-                 </rect>
+               <layout class="QHBoxLayout" name="horizontalLayout_4">
+                <property name="margin">
+                 <number>0</number>
                 </property>
-                <layout class="QVBoxLayout" name="verticalLayout_10">
-                 <item>
-                  <layout class="QVBoxLayout" name="sensorLayout"/>
-                 </item>
-                </layout>
-               </widget>
+                <item>
+                 <layout class="QVBoxLayout" name="leftGeneralLayout"/>
+                </item>
+               </layout>
               </widget>
-             </item>
-            </layout>
-           </item>
-          </layout>
-         </item>
-        </layout>
-       </widget>
-       <widget class="QWidget" name="page_3">
-        <layout class="QVBoxLayout" name="verticalLayout_11">
-         <item>
-<<<<<<< HEAD
-          <widget class="QLabel" name="label_2">
-           <property name="text">
-            <string>General Config</string>
-           </property>
-          </widget>
-         </item>
-=======
+             </widget>
+            </item>
+           </layout>
+          </widget>
+         </item>
+         <item>
           <widget class="QGroupBox" name="generalRightGroupBox">
            <property name="title">
             <string>Configuration</string>
@@ -1609,182 +926,41 @@
       <layout class="QVBoxLayout" name="verticalLayout">
        <item>
         <layout class="QHBoxLayout" name="horizontalLayout_2">
->>>>>>> 89696feb
-         <item>
-          <layout class="QHBoxLayout" name="horizontalLayout_7">
-           <item>
-            <spacer name="horizontalSpacer_8">
-             <property name="orientation">
-              <enum>Qt::Horizontal</enum>
-             </property>
-             <property name="sizeHint" stdset="0">
-              <size>
-               <width>40</width>
-               <height>20</height>
-              </size>
-             </property>
-            </spacer>
-           </item>
-           <item>
-            <widget class="QComboBox" name="multiRotorComboBox"/>
-           </item>
-           <item>
-            <widget class="QPushButton" name="loadMultiRotorDefaultsButton">
-             <property name="text">
-              <string>Load Platform Defaults</string>
-             </property>
-            </widget>
-           </item>
-          </layout>
-         </item>
-         <item>
-<<<<<<< HEAD
-          <layout class="QHBoxLayout" name="horizontalLayout_6">
-           <item>
-            <widget class="QGroupBox" name="multiRotorControlAttitudeGroupBox">
-             <property name="title">
-              <string>Configuration</string>
-             </property>
-             <layout class="QVBoxLayout" name="verticalLayout_3">
-              <property name="margin">
-               <number>0</number>
-              </property>
-              <item>
-               <widget class="QScrollArea" name="scrollArea">
-                <property name="widgetResizable">
-                 <bool>true</bool>
-                </property>
-                <widget class="QWidget" name="scrollAreaWidgetContents">
-                 <property name="geometry">
-                  <rect>
-                   <x>0</x>
-                   <y>0</y>
-                   <width>98</width>
-                   <height>28</height>
-                  </rect>
-                 </property>
-                 <layout class="QHBoxLayout" name="horizontalLayout_4">
-                  <property name="margin">
-                   <number>0</number>
-                  </property>
-                  <item>
-                   <layout class="QVBoxLayout" name="leftGeneralLayout"/>
-                  </item>
-                 </layout>
-                </widget>
-               </widget>
-              </item>
-             </layout>
-            </widget>
-           </item>
-           <item>
-            <widget class="QGroupBox" name="multiRotorControlAttitudeGroupBox_2">
-             <property name="title">
-              <string>Configuration</string>
-             </property>
-             <layout class="QVBoxLayout" name="verticalLayout_5">
-              <property name="margin">
-               <number>0</number>
-              </property>
-              <item>
-               <widget class="QScrollArea" name="scrollArea_2">
-                <property name="widgetResizable">
-                 <bool>true</bool>
-                </property>
-                <widget class="QWidget" name="scrollAreaWidgetContents_2">
-                 <property name="geometry">
-                  <rect>
-                   <x>0</x>
-                   <y>0</y>
-                   <width>98</width>
-                   <height>28</height>
-                  </rect>
-                 </property>
-                 <layout class="QHBoxLayout" name="horizontalLayout_5">
-                  <property name="margin">
-                   <number>0</number>
-                  </property>
-                  <item>
-                   <layout class="QVBoxLayout" name="rightGeneralLayout"/>
-                  </item>
-                 </layout>
-                </widget>
-               </widget>
-              </item>
-             </layout>
-            </widget>
-           </item>
-          </layout>
-=======
+         <item>
+          <spacer name="horizontalSpacer_9">
+           <property name="orientation">
+            <enum>Qt::Horizontal</enum>
+           </property>
+           <property name="sizeHint" stdset="0">
+            <size>
+             <width>40</width>
+             <height>20</height>
+            </size>
+           </property>
+          </spacer>
+         </item>
+         <item>
           <widget class="QComboBox" name="advancedComboBox">
            <property name="enabled">
             <bool>false</bool>
            </property>
           </widget>
->>>>>>> 89696feb
-         </item>
-        </layout>
-       </widget>
-       <widget class="QWidget" name="page_4">
-        <layout class="QVBoxLayout" name="verticalLayout_13">
-         <item>
-<<<<<<< HEAD
-          <widget class="QLabel" name="label">
-=======
+         </item>
+         <item>
           <widget class="QPushButton" name="loadAdvancedDefaultsButton">
            <property name="enabled">
             <bool>false</bool>
            </property>
->>>>>>> 89696feb
-           <property name="text">
-            <string>Advanced Config</string>
-           </property>
-          </widget>
-         </item>
-         <item>
-<<<<<<< HEAD
-          <layout class="QHBoxLayout" name="horizontalLayout_2">
-           <item>
-            <spacer name="horizontalSpacer_9">
-             <property name="orientation">
-              <enum>Qt::Horizontal</enum>
-             </property>
-             <property name="sizeHint" stdset="0">
-              <size>
-               <width>40</width>
-               <height>20</height>
-              </size>
-             </property>
-            </spacer>
-           </item>
-           <item>
-            <widget class="QComboBox" name="fixedWingComboBox"/>
-           </item>
-           <item>
-            <widget class="QPushButton" name="loadFixedWingDefaultsButton">
-             <property name="text">
-              <string>Load Platform Defaults</string>
-             </property>
-            </widget>
-           </item>
-          </layout>
-         </item>
-         <item>
-          <layout class="QHBoxLayout" name="horizontalLayout_3">
-           <item>
-            <widget class="QGroupBox" name="fixedWingControlAttitudeGroupBox">
-             <property name="title">
-              <string>Configuration</string>
-             </property>
-             <layout class="QVBoxLayout" name="verticalLayout_2">
-              <property name="margin">
-               <number>0</number>
-              </property>
-              <item>
-               <widget class="QScrollArea" name="scrollArea_4">
-                <property name="widgetResizable">
-                 <bool>true</bool>
-=======
+           <property name="text">
+            <string>Load Platform Defaults</string>
+           </property>
+          </widget>
+         </item>
+        </layout>
+       </item>
+       <item>
+        <layout class="QHBoxLayout" name="horizontalLayout_3">
+         <item>
           <widget class="QGroupBox" name="advancedLeftGroupBox">
            <property name="sizePolicy">
             <sizepolicy hsizetype="Preferred" vsizetype="Expanding">
@@ -1878,106 +1054,22 @@
                <layout class="QVBoxLayout" name="verticalLayout_8">
                 <property name="margin">
                  <number>0</number>
->>>>>>> 89696feb
                 </property>
-                <widget class="QWidget" name="scrollAreaWidgetContents_4">
-                 <property name="geometry">
-                  <rect>
-                   <x>0</x>
-                   <y>0</y>
-                   <width>98</width>
-                   <height>28</height>
-                  </rect>
-                 </property>
-                 <layout class="QVBoxLayout" name="verticalLayout_7">
-                  <property name="margin">
-                   <number>0</number>
-                  </property>
-                  <item>
-                   <layout class="QVBoxLayout" name="leftAdvancedLayout"/>
-                  </item>
-                 </layout>
-                </widget>
-               </widget>
-              </item>
-             </layout>
-            </widget>
-           </item>
-           <item>
-            <widget class="QGroupBox" name="fixedWingControlAttitudeGroupBox_2">
-             <property name="title">
-              <string>Configuration</string>
-             </property>
-             <layout class="QVBoxLayout" name="verticalLayout_4">
-              <property name="margin">
-               <number>0</number>
-              </property>
-              <item>
-               <widget class="QScrollArea" name="scrollArea_5">
-                <property name="widgetResizable">
-                 <bool>true</bool>
-                </property>
-                <widget class="QWidget" name="scrollAreaWidgetContents_5">
-                 <property name="geometry">
-                  <rect>
-                   <x>0</x>
-                   <y>0</y>
-                   <width>98</width>
-                   <height>28</height>
-                  </rect>
-                 </property>
-                 <layout class="QVBoxLayout" name="verticalLayout_8">
-                  <property name="margin">
-                   <number>0</number>
-                  </property>
-                  <item>
-                   <layout class="QVBoxLayout" name="rightAdvancedLayout"/>
-                  </item>
-                 </layout>
-                </widget>
-               </widget>
-              </item>
-             </layout>
-            </widget>
-           </item>
-          </layout>
+                <item>
+                 <layout class="QVBoxLayout" name="rightAdvancedLayout"/>
+                </item>
+               </layout>
+              </widget>
+             </widget>
+            </item>
+           </layout>
+          </widget>
          </item>
         </layout>
-       </widget>
-      </widget>
-     </item>
-     <item>
-      <layout class="QHBoxLayout" name="horizontalLayout_9">
-       <item>
-        <widget class="QLabel" name="statusLabel">
-         <property name="text">
-          <string>No pending changes</string>
-         </property>
-        </widget>
-       </item>
-       <item>
-        <widget class="QPushButton" name="storeButton">
-         <property name="text">
-          <string>Store to EEPROM</string>
-         </property>
-        </widget>
        </item>
       </layout>
-     </item>
-    </layout>
-   </item>
-   <item>
-    <spacer name="horizontalSpacer_5">
-     <property name="orientation">
-      <enum>Qt::Horizontal</enum>
-     </property>
-     <property name="sizeHint" stdset="0">
-      <size>
-       <width>30</width>
-       <height>20</height>
-      </size>
-     </property>
-    </spacer>
+     </widget>
+    </widget>
    </item>
    <item>
     <layout class="QHBoxLayout" name="horizontalLayout_10">
