/****************************************************************************
 *
 *   (c) 2009-2016 QGROUNDCONTROL PROJECT <http://www.qgroundcontrol.org>
 *
 * QGroundControl is licensed according to the terms in the file
 * COPYING.md in the root of the source code directory.
 *
 ****************************************************************************/


/**
 * @file
 *   @brief Main executable
 *   @author Lorenz Meier <mavteam@student.ethz.ch>
 *
 */

#include <QtGlobal>
#include <QApplication>
#include <QIcon>
#include <QSslSocket>
#include <QProcessEnvironment>
#include <QHostAddress>
#include <QUdpSocket>
#include <QtPlugin>
#include <QStringListModel>
#include "QGCApplication.h"
#include "AppMessages.h"

#define  SINGLE_INSTANCE_PORT   14499

#if !defined(__mobile__)
    #include "QGCSerialPortInfo.h"
#endif

#ifdef UNITTEST_BUILD
    #include "UnitTest.h"
#endif

#ifdef QT_DEBUG
<<<<<<< HEAD
    #if !defined(__mobile__)
        #include "UnitTest.h"
    #endif
=======
>>>>>>> 92bf4bd5
    #include "CmdLineOptParser.h"
    #ifdef Q_OS_WIN
        #include <crtdbg.h>
    #endif
#endif

#ifdef QGC_ENABLE_BLUETOOTH
#include <QtBluetooth/QBluetoothSocket>
#endif

#include <iostream>
#include "QGCMapEngine.h"

/* SDL does ugly things to main() */
#ifdef main
#undef main
#endif

#if !defined(__mobile__)
    Q_DECLARE_METATYPE(QGCSerialPortInfo)
#endif

#ifdef Q_OS_WIN
/// @brief CRT Report Hook installed using _CrtSetReportHook. We install this hook when
/// we don't want asserts to pop a dialog on windows.
int WindowsCrtReportHook(int reportType, char* message, int* returnValue)
{
    Q_UNUSED(reportType);

    std::cerr << message << std::endl;  // Output message to stderr
    *returnValue = 0;                   // Don't break into debugger
    return true;                        // We handled this fully ourselves
}

#endif

#if defined(__android__) && !defined(NO_SERIAL_LINK)
#include <jni.h>
#include "qserialport.h"
jint JNI_OnLoad(JavaVM* vm, void* reserved)
{
    Q_UNUSED(reserved);
    JNIEnv* env;
    if (vm->GetEnv(reinterpret_cast<void**>(&env), JNI_VERSION_1_6) != JNI_OK) {
        return -1;
    }
    QSerialPort::setNativeMethods();
    return JNI_VERSION_1_6;
}
#endif

/**
 * @brief Starts the application
 *
 * @param argc Number of commandline arguments
 * @param argv Commandline arguments
 * @return exit code, 0 for normal exit and !=0 for error cases
 */

int main(int argc, char *argv[])
{
#ifdef Q_OS_UNIX
    //Force writing to the console on UNIX/BSD devices
    if (!qEnvironmentVariableIsSet("QT_LOGGING_TO_CONSOLE"))
        qputenv("QT_LOGGING_TO_CONSOLE", "1");
#endif

    // install the message handler
    AppMessages::installHandler();

#ifndef __mobile__
    //-- Test for another instance already running. If that's the case, we simply exit.
    QHostAddress host("127.0.0.1");
    QUdpSocket socket;
    if(!socket.bind(host, SINGLE_INSTANCE_PORT, QAbstractSocket::DontShareAddress)) {
        qWarning() << "Another instance already running. Exiting.";
        exit(-1);
    }
#endif

#ifdef Q_OS_MAC
#ifndef __ios__
    // Prevent Apple's app nap from screwing us over
    // tip: the domain can be cross-checked on the command line with <defaults domains>
    QProcess::execute("defaults write org.qgroundcontrol.qgroundcontrol NSAppSleepDisabled -bool YES");
#endif
#endif

#ifdef Q_OS_WIN
    // Set our own OpenGL buglist
    qputenv("QT_OPENGL_BUGLIST", ":/opengl/resources/opengl/buglist.json");

    // Allow for command line override of renderer
    for (int i = 0; i < argc; i++) {
        const QString arg(argv[i]);
        if (arg == QStringLiteral("-angle")) {
            QCoreApplication::setAttribute(Qt::AA_UseOpenGLES);
            break;
        } else if (arg == QStringLiteral("-swrast")) {
            QCoreApplication::setAttribute(Qt::AA_UseSoftwareOpenGL);
            break;
        }
    }
#endif

    // The following calls to qRegisterMetaType are done to silence debug output which warns
    // that we use these types in signals, and without calling qRegisterMetaType we can't queue
    // these signals. In general we don't queue these signals, but we do what the warning says
    // anyway to silence the debug output.
#ifndef NO_SERIAL_LINK
    qRegisterMetaType<QSerialPort::SerialPortError>();
#endif
#ifdef QGC_ENABLE_BLUETOOTH
    qRegisterMetaType<QBluetoothSocket::SocketError>();
    qRegisterMetaType<QBluetoothServiceInfo>();
#endif
    qRegisterMetaType<QAbstractSocket::SocketError>();
#if !defined(__mobile__)
    qRegisterMetaType<QGCSerialPortInfo>();
#endif

    // We statically link our own QtLocation plugin

#ifdef Q_OS_WIN
    // In Windows, the compiler doesn't see the use of the class created by Q_IMPORT_PLUGIN
#pragma warning( disable : 4930 4101 )
#endif

    Q_IMPORT_PLUGIN(QGeoServiceProviderFactoryQGC)

    bool runUnitTests = false;          // Run unit tests

#ifdef QT_DEBUG
    // We parse a small set of command line options here prior to QGCApplication in order to handle the ones
    // which need to be handled before a QApplication object is started.

    bool stressUnitTests = false;       // Stress test unit tests
    bool quietWindowsAsserts = false;   // Don't let asserts pop dialog boxes

    QString unitTestOptions;
    CmdLineOpt_t rgCmdLineOptions[] = {
        { "--unittest",             &runUnitTests,          &unitTestOptions },
        { "--unittest-stress",      &stressUnitTests,       &unitTestOptions },
        { "--no-windows-assert-ui", &quietWindowsAsserts,   NULL },
        // Add additional command line option flags here
    };

    ParseCmdLineOptions(argc, argv, rgCmdLineOptions, sizeof(rgCmdLineOptions)/sizeof(rgCmdLineOptions[0]), false);
    if (stressUnitTests) {
        runUnitTests = true;
    }

    if (quietWindowsAsserts) {
#ifdef Q_OS_WIN
        _CrtSetReportHook(WindowsCrtReportHook);
#endif
    }

#ifdef Q_OS_WIN
    if (runUnitTests) {
        // Don't pop up Windows Error Reporting dialog when app crashes. This prevents TeamCity from
        // hanging.
        DWORD dwMode = SetErrorMode(SEM_NOGPFAULTERRORBOX);
        SetErrorMode(dwMode | SEM_NOGPFAULTERRORBOX);
    }
#endif
#endif // QT_DEBUG

    QGCApplication* app = new QGCApplication(argc, argv, runUnitTests);
    Q_CHECK_PTR(app);

#ifdef Q_OS_LINUX
    QApplication::setWindowIcon(QIcon(":/res/resources/icons/qgroundcontrol.ico"));
#endif /* Q_OS_LINUX */

    // There appears to be a threading issue in qRegisterMetaType which can cause it to throw a qWarning
    // about duplicate type converters. This is caused by a race condition in the Qt code. Still working
    // with them on tracking down the bug. For now we register the type which is giving us problems here
    // while we only have the main thread. That should prevent it from hitting the race condition later
    // on in the code.
    qRegisterMetaType<QList<QPair<QByteArray,QByteArray> > >();

    app->_initCommon();
    //-- Initialize Cache System
    getQGCMapEngine()->init();

    int exitCode = 0;

<<<<<<< HEAD
#if !defined(__mobile__)
#ifdef QT_DEBUG
=======
#ifdef UNITTEST_BUILD
>>>>>>> 92bf4bd5
    if (runUnitTests) {
        for (int i=0; i < (stressUnitTests ? 20 : 1); i++) {
            if (!app->_initForUnitTests()) {
                return -1;
            }

            // Run the test
            int failures = UnitTest::run(unitTestOptions);
            if (failures == 0) {
                qDebug() << "ALL TESTS PASSED";
                exitCode = 0;
            } else {
                qDebug() << failures << " TESTS FAILED!";
                exitCode = -failures;
                break;
            }
        }
    } else
#endif
    {
        if (!app->_initForNormalAppBoot()) {
            return -1;
        }
        exitCode = app->exec();
    }

    delete app;
    //-- Shutdown Cache System
    destroyMapEngine();

    qDebug() << "After app delete";

    return exitCode;
}<|MERGE_RESOLUTION|>--- conflicted
+++ resolved
@@ -29,7 +29,7 @@
 
 #define  SINGLE_INSTANCE_PORT   14499
 
-#if !defined(__mobile__)
+#ifndef __mobile__
     #include "QGCSerialPortInfo.h"
 #endif
 
@@ -38,12 +38,6 @@
 #endif
 
 #ifdef QT_DEBUG
-<<<<<<< HEAD
-    #if !defined(__mobile__)
-        #include "UnitTest.h"
-    #endif
-=======
->>>>>>> 92bf4bd5
     #include "CmdLineOptParser.h"
     #ifdef Q_OS_WIN
         #include <crtdbg.h>
@@ -62,7 +56,7 @@
 #undef main
 #endif
 
-#if !defined(__mobile__)
+#ifndef __mobile__
     Q_DECLARE_METATYPE(QGCSerialPortInfo)
 #endif
 
@@ -80,17 +74,21 @@
 
 #endif
 
-#if defined(__android__) && !defined(NO_SERIAL_LINK)
+#ifdef __android__
 #include <jni.h>
 #include "qserialport.h"
+
 jint JNI_OnLoad(JavaVM* vm, void* reserved)
 {
     Q_UNUSED(reserved);
+
     JNIEnv* env;
     if (vm->GetEnv(reinterpret_cast<void**>(&env), JNI_VERSION_1_6) != JNI_OK) {
         return -1;
     }
+
     QSerialPort::setNativeMethods();
+
     return JNI_VERSION_1_6;
 }
 #endif
@@ -153,7 +151,7 @@
     // that we use these types in signals, and without calling qRegisterMetaType we can't queue
     // these signals. In general we don't queue these signals, but we do what the warning says
     // anyway to silence the debug output.
-#ifndef NO_SERIAL_LINK
+#ifndef __ios__
     qRegisterMetaType<QSerialPort::SerialPortError>();
 #endif
 #ifdef QGC_ENABLE_BLUETOOTH
@@ -161,7 +159,7 @@
     qRegisterMetaType<QBluetoothServiceInfo>();
 #endif
     qRegisterMetaType<QAbstractSocket::SocketError>();
-#if !defined(__mobile__)
+#ifndef __mobile__
     qRegisterMetaType<QGCSerialPortInfo>();
 #endif
 
@@ -232,12 +230,7 @@
 
     int exitCode = 0;
 
-<<<<<<< HEAD
-#if !defined(__mobile__)
-#ifdef QT_DEBUG
-=======
 #ifdef UNITTEST_BUILD
->>>>>>> 92bf4bd5
     if (runUnitTests) {
         for (int i=0; i < (stressUnitTests ? 20 : 1); i++) {
             if (!app->_initForUnitTests()) {
