--- conflicted
+++ resolved
@@ -64,23 +64,9 @@
     void    guidedModeGotoLocation              (Vehicle* vehicle, const QGeoCoordinate& gotoCoord) final;
     void    guidedModeChangeAltitude            (Vehicle* vehicle, double altitudeChange) final;
     const FirmwarePlugin::remapParamNameMajorVersionMap_t& paramNameRemapMajorVersionMap(void) const final { return _remapParamName; }
-<<<<<<< HEAD
-    int remapParamNameHigestMinorVersionNumber(int majorVersionNumber) const final;
-    bool multiRotorCoaxialMotors(Vehicle* vehicle) final;
-    bool multiRotorXConfig(Vehicle* vehicle) final;
-    QString offlineEditingParamFile(Vehicle* vehicle) final { Q_UNUSED(vehicle); return QStringLiteral(":/FirmwarePlugin/APM/Copter.OfflineEditing.params"); }
-    QString pauseFlightMode(void) const override { return QString("Brake"); }
-    QString missionFlightMode(void) const override { return QString("Auto"); }
-    QString rtlFlightMode(void) const override { return QString("RTL"); }
-    QString landFlightMode(void) const override { return QString("Land"); }
-    QString takeControlFlightMode(void) const override { return QString("Stablize"); }
-    bool vehicleYawsToNextWaypointInMission(const Vehicle* vehicle) const final;
-    QString autoDisarmParameter(Vehicle* vehicle) final { Q_UNUSED(vehicle); return QStringLiteral("DISARM_DELAY"); }
-=======
     int     remapParamNameHigestMinorVersionNumber(int majorVersionNumber) const final;
     bool    multiRotorCoaxialMotors             (Vehicle* vehicle) final;
     bool    multiRotorXConfig                   (Vehicle* vehicle) final;
-    QString geoFenceRadiusParam                 (Vehicle* vehicle) final;
     QString offlineEditingParamFile             (Vehicle* vehicle) final { Q_UNUSED(vehicle); return QStringLiteral(":/FirmwarePlugin/APM/Copter.OfflineEditing.params"); }
     QString pauseFlightMode                     (void) const override { return QString("Brake"); }
     QString missionFlightMode                   (void) const override { return QString("Auto"); }
@@ -90,7 +76,6 @@
     bool    vehicleYawsToNextWaypointInMission  (const Vehicle* vehicle) const final;
     QString autoDisarmParameter                 (Vehicle* vehicle) final { Q_UNUSED(vehicle); return QStringLiteral("DISARM_DELAY"); }
     void    startMission                        (Vehicle* vehicle) override;
->>>>>>> 4f7b0ece
 
 private:
     static bool _remapParamNameIntialized;
