/****************************************************************************
 *
 *   (c) 2009-2016 QGROUNDCONTROL PROJECT <http://www.qgroundcontrol.org>
 *
 * QGroundControl is licensed according to the terms in the file
 * COPYING.md in the root of the source code directory.
 *
 ****************************************************************************/


#ifndef PX4AUTOPILOT_H
#define PX4AUTOPILOT_H

#include "AutoPilotPlugin.h"
#include "PX4AirframeLoader.h"
#include "AirframeComponent.h"
#include "PX4RadioComponent.h"
#include "ESP8266Component.h"
#include "FlightModesComponent.h"
#include "SensorsComponent.h"
#include "SafetyComponent.h"
#include "CameraComponent.h"
#include "PowerComponent.h"
#include "MotorComponent.h"
#include "PX4TuningComponent.h"
<<<<<<< HEAD
#include "PX4PIDTuningComponent.h"
=======
#include "MixersComponent.h"
>>>>>>> 08f54ff7
#include "Vehicle.h"

#include <QImage>

/// @file
///     @brief This is the PX4 specific implementation of the AutoPilot class.
///     @author Don Gagne <don@thegagnes.com>

class PX4AutoPilotPlugin : public AutoPilotPlugin
{
    Q_OBJECT

public:
    PX4AutoPilotPlugin(Vehicle* vehicle, QObject* parent);
    ~PX4AutoPilotPlugin();

    // Overrides from AutoPilotPlugin
    const QVariantList& vehicleComponents(void) override;
    void parametersReadyPreChecks(void) override;
    QString prerequisiteSetup(VehicleComponent* component) const override;

<<<<<<< HEAD
    // These methods should only be used by objects within the plugin
    AirframeComponent*      airframeComponent(void)     { return _airframeComponent; }
    PX4RadioComponent*      radioComponent(void)        { return _radioComponent; }
    ESP8266Component*       esp8266Component(void)      { return _esp8266Component; }
    FlightModesComponent*   flightModesComponent(void)  { return _flightModesComponent; }
    SensorsComponent*       sensorsComponent(void)      { return _sensorsComponent; }
    SafetyComponent*        safetyComponent(void)       { return _safetyComponent; }
    CameraComponent*        cameraComponent(void)       { return _cameraComponent; }
    PowerComponent*         powerComponent(void)        { return _powerComponent; }
    MotorComponent*         motorComponent(void)        { return _motorComponent; }
    PX4TuningComponent*     tuningComponent(void)       { return _tuningComponent; }
    PX4PIDTuningComponent*  pidTuningComponent(void)    { return _pidTuningComponent; }

private:
=======
protected:
    bool                    _incorrectParameterVersion; ///< true: parameter version incorrect, setup not allowed
>>>>>>> 08f54ff7
    PX4AirframeLoader*      _airframeFacts;
    AirframeComponent*      _airframeComponent;
    PX4RadioComponent*      _radioComponent;
    ESP8266Component*       _esp8266Component;
    FlightModesComponent*   _flightModesComponent;
    SensorsComponent*       _sensorsComponent;
    SafetyComponent*        _safetyComponent;
    CameraComponent*        _cameraComponent;
    PowerComponent*         _powerComponent;
    MotorComponent*         _motorComponent;
    PX4TuningComponent*     _tuningComponent;
<<<<<<< HEAD
    PX4PIDTuningComponent*  _pidTuningComponent;
    bool                    _incorrectParameterVersion; ///< true: parameter version incorrect, setup not allowed
=======
    MixersComponent*        _mixersComponent;

private:
    QVariantList            _components;
>>>>>>> 08f54ff7
};

#endif<|MERGE_RESOLUTION|>--- conflicted
+++ resolved
@@ -23,11 +23,8 @@
 #include "PowerComponent.h"
 #include "MotorComponent.h"
 #include "PX4TuningComponent.h"
-<<<<<<< HEAD
+#include "MixersComponent.h"
 #include "PX4PIDTuningComponent.h"
-=======
-#include "MixersComponent.h"
->>>>>>> 08f54ff7
 #include "Vehicle.h"
 
 #include <QImage>
@@ -49,25 +46,8 @@
     void parametersReadyPreChecks(void) override;
     QString prerequisiteSetup(VehicleComponent* component) const override;
 
-<<<<<<< HEAD
-    // These methods should only be used by objects within the plugin
-    AirframeComponent*      airframeComponent(void)     { return _airframeComponent; }
-    PX4RadioComponent*      radioComponent(void)        { return _radioComponent; }
-    ESP8266Component*       esp8266Component(void)      { return _esp8266Component; }
-    FlightModesComponent*   flightModesComponent(void)  { return _flightModesComponent; }
-    SensorsComponent*       sensorsComponent(void)      { return _sensorsComponent; }
-    SafetyComponent*        safetyComponent(void)       { return _safetyComponent; }
-    CameraComponent*        cameraComponent(void)       { return _cameraComponent; }
-    PowerComponent*         powerComponent(void)        { return _powerComponent; }
-    MotorComponent*         motorComponent(void)        { return _motorComponent; }
-    PX4TuningComponent*     tuningComponent(void)       { return _tuningComponent; }
-    PX4PIDTuningComponent*  pidTuningComponent(void)    { return _pidTuningComponent; }
-
-private:
-=======
 protected:
     bool                    _incorrectParameterVersion; ///< true: parameter version incorrect, setup not allowed
->>>>>>> 08f54ff7
     PX4AirframeLoader*      _airframeFacts;
     AirframeComponent*      _airframeComponent;
     PX4RadioComponent*      _radioComponent;
@@ -79,15 +59,11 @@
     PowerComponent*         _powerComponent;
     MotorComponent*         _motorComponent;
     PX4TuningComponent*     _tuningComponent;
-<<<<<<< HEAD
+    MixersComponent*        _mixersComponent;
     PX4PIDTuningComponent*  _pidTuningComponent;
-    bool                    _incorrectParameterVersion; ///< true: parameter version incorrect, setup not allowed
-=======
-    MixersComponent*        _mixersComponent;
 
 private:
     QVariantList            _components;
->>>>>>> 08f54ff7
 };
 
 #endif