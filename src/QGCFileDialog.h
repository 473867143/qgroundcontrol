--- conflicted
+++ resolved
@@ -82,10 +82,6 @@
         const QString& caption = QString(),
         const QString& dir = QString(),
         const QString& filter = QString(),
-<<<<<<< HEAD
-        QString* selectedFilter = 0,
-=======
->>>>>>> d652eeb9
         Options options = 0);
     
     //! Static helper that invokes a File Open dialog where the user can select one or more files to be opened.
@@ -103,10 +99,6 @@
         const QString& caption = QString(),
         const QString& dir = QString(),
         const QString& filter = QString(),
-<<<<<<< HEAD
-        QString* selectedFilter = 0,
-=======
->>>>>>> d652eeb9
         Options options = 0);
     
     //! Static helper that invokes a File Save dialog where the user can select a directory and enter a filename to be saved.
@@ -116,11 +108,8 @@
       @param[in] dir The initial directory shown to the user.
       @param[in] filter The filter used for selecting the file type.
       @param[in] defaultSuffix Specifies a string that will be added to the filename if it has no suffix already. The suffix is typically used to indicate the file type (e.g. "txt" indicates a text file).
-<<<<<<< HEAD
       @param[in] strict Makes the default suffix mandatory. Only files with those extensions will be allowed.
-=======
       @param[in] options Set the various options that affect the look and feel of the dialog.
->>>>>>> d652eeb9
       @return The full path and filename to be used to save the file or \c QString("") if none.
       @sa <a href="http://qt-project.org/doc/qt-5/qfiledialog.html#getSaveFileName">QFileDialog::getSaveFileName()</a>
       @remark If a default suffix is given, it will be appended to the filename if the user does not enter one themselves. That is, if the user simply enters \e foo and the default suffix is set to \e bar,
@@ -131,30 +120,19 @@
         const QString& caption = QString(),
         const QString& dir = QString(),
         const QString& filter = QString(),
-<<<<<<< HEAD
-        QString* selectedFilter = 0,
-        Options options = 0,
-        QString* defaultSuffix = 0,
-        bool strict = false);
-    
-=======
         const QString& defaultSuffix = QString(),
+        bool strict = false,
         Options options = 0);
 
->>>>>>> d652eeb9
 private slots:
     /// @brief The exec slot is private because we only want QGCFileDialog users to use the static methods. Otherwise it will break
     ///        unit testing.
     int exec(void) { return QGCFileDialog::exec(); }
     
 private:
-<<<<<<< HEAD
-    static void    _validate(QString* selectedFilter, Options& options);
+    static void    _validate(Options& options);
     static bool    _validateExtension(const QString& filter, const QString& extension);
     static QString _getFirstExtensionInFilter(const QString& filter);
-=======
-    static void _validate(Options& options);
->>>>>>> d652eeb9
 };
 
 
