/****************************************************************************
 *
 *   (c) 2009-2016 QGROUNDCONTROL PROJECT <http://www.qgroundcontrol.org>
 *
 * QGroundControl is licensed according to the terms in the file
 * COPYING.md in the root of the source code directory.
 *
 ****************************************************************************/

#pragma once

#include <QObject>
#include <QGeoCoordinate>
#include <QElapsedTimer>

#include "FactGroup.h"
#include "LinkInterface.h"
#include "QGCMAVLink.h"
#include "QmlObjectListModel.h"
#include "MAVLinkProtocol.h"
#include "UASMessageHandler.h"
#include "SettingsFact.h"

class UAS;
class UASInterface;
class FirmwarePlugin;
class FirmwarePluginManager;
class AutoPilotPlugin;
class MissionManager;
class GeoFenceManager;
class RallyPointManager;
class ParameterManager;
class JoystickManager;
class UASMessage;
class SettingsManager;
<<<<<<< HEAD
class ADSBVehicle;
=======
class QGCCameraManager;
>>>>>>> e2a03fe8

Q_DECLARE_LOGGING_CATEGORY(VehicleLog)

class Vehicle;

class VehicleVibrationFactGroup : public FactGroup
{
    Q_OBJECT

public:
    VehicleVibrationFactGroup(QObject* parent = NULL);

    Q_PROPERTY(Fact* xAxis      READ xAxis      CONSTANT)
    Q_PROPERTY(Fact* yAxis      READ yAxis      CONSTANT)
    Q_PROPERTY(Fact* zAxis      READ zAxis      CONSTANT)
    Q_PROPERTY(Fact* clipCount1 READ clipCount1 CONSTANT)
    Q_PROPERTY(Fact* clipCount2 READ clipCount2 CONSTANT)
    Q_PROPERTY(Fact* clipCount3 READ clipCount3 CONSTANT)

    Fact* xAxis         (void) { return &_xAxisFact; }
    Fact* yAxis         (void) { return &_yAxisFact; }
    Fact* zAxis         (void) { return &_zAxisFact; }
    Fact* clipCount1    (void) { return &_clipCount1Fact; }
    Fact* clipCount2    (void) { return &_clipCount2Fact; }
    Fact* clipCount3    (void) { return &_clipCount3Fact; }

    static const char* _xAxisFactName;
    static const char* _yAxisFactName;
    static const char* _zAxisFactName;
    static const char* _clipCount1FactName;
    static const char* _clipCount2FactName;
    static const char* _clipCount3FactName;

private:
    Fact        _xAxisFact;
    Fact        _yAxisFact;
    Fact        _zAxisFact;
    Fact        _clipCount1Fact;
    Fact        _clipCount2Fact;
    Fact        _clipCount3Fact;
};

class VehicleWindFactGroup : public FactGroup
{
    Q_OBJECT

public:
    VehicleWindFactGroup(QObject* parent = NULL);

    Q_PROPERTY(Fact* direction      READ direction      CONSTANT)
    Q_PROPERTY(Fact* speed          READ speed          CONSTANT)
    Q_PROPERTY(Fact* verticalSpeed  READ verticalSpeed  CONSTANT)

    Fact* direction     (void) { return &_directionFact; }
    Fact* speed         (void) { return &_speedFact; }
    Fact* verticalSpeed (void) { return &_verticalSpeedFact; }

    static const char* _directionFactName;
    static const char* _speedFactName;
    static const char* _verticalSpeedFactName;

private:
    Fact        _directionFact;
    Fact        _speedFact;
    Fact        _verticalSpeedFact;
};

class VehicleGPSFactGroup : public FactGroup
{
    Q_OBJECT

public:
    VehicleGPSFactGroup(QObject* parent = NULL);

    Q_PROPERTY(Fact* lat                READ lat                CONSTANT)
    Q_PROPERTY(Fact* lon                READ lon                CONSTANT)
    Q_PROPERTY(Fact* hdop               READ hdop               CONSTANT)
    Q_PROPERTY(Fact* vdop               READ vdop               CONSTANT)
    Q_PROPERTY(Fact* courseOverGround   READ courseOverGround   CONSTANT)
    Q_PROPERTY(Fact* count              READ count              CONSTANT)
    Q_PROPERTY(Fact* lock               READ lock               CONSTANT)

    Fact* lat               (void) { return &_latFact; }
    Fact* lon               (void) { return &_lonFact; }
    Fact* hdop              (void) { return &_hdopFact; }
    Fact* vdop              (void) { return &_vdopFact; }
    Fact* courseOverGround  (void) { return &_courseOverGroundFact; }
    Fact* count             (void) { return &_countFact; }
    Fact* lock              (void) { return &_lockFact; }

    static const char* _latFactName;
    static const char* _lonFactName;
    static const char* _hdopFactName;
    static const char* _vdopFactName;
    static const char* _courseOverGroundFactName;
    static const char* _countFactName;
    static const char* _lockFactName;

private:
    Fact        _latFact;
    Fact        _lonFact;
    Fact        _hdopFact;
    Fact        _vdopFact;
    Fact        _courseOverGroundFact;
    Fact        _countFact;
    Fact        _lockFact;
};

class VehicleBatteryFactGroup : public FactGroup
{
    Q_OBJECT

public:
    VehicleBatteryFactGroup(QObject* parent = NULL);

    Q_PROPERTY(Fact* voltage            READ voltage            CONSTANT)
    Q_PROPERTY(Fact* percentRemaining   READ percentRemaining   CONSTANT)
    Q_PROPERTY(Fact* mahConsumed        READ mahConsumed        CONSTANT)
    Q_PROPERTY(Fact* current            READ current            CONSTANT)
    Q_PROPERTY(Fact* temperature        READ temperature        CONSTANT)
    Q_PROPERTY(Fact* cellCount          READ cellCount          CONSTANT)

    Fact* voltage                   (void) { return &_voltageFact; }
    Fact* percentRemaining          (void) { return &_percentRemainingFact; }
    Fact* mahConsumed               (void) { return &_mahConsumedFact; }
    Fact* current                   (void) { return &_currentFact; }
    Fact* temperature               (void) { return &_temperatureFact; }
    Fact* cellCount                 (void) { return &_cellCountFact; }


    static const char* _voltageFactName;
    static const char* _percentRemainingFactName;
    static const char* _mahConsumedFactName;
    static const char* _currentFactName;
    static const char* _temperatureFactName;
    static const char* _cellCountFactName;

    static const char* _settingsGroup;

    static const double _voltageUnavailable;
    static const int    _percentRemainingUnavailable;
    static const int    _mahConsumedUnavailable;
    static const int    _currentUnavailable;
    static const double _temperatureUnavailable;
    static const int    _cellCountUnavailable;

private:
    Fact            _voltageFact;
    Fact            _percentRemainingFact;
    Fact            _mahConsumedFact;
    Fact            _currentFact;
    Fact            _temperatureFact;
    Fact            _cellCountFact;
};

class VehicleTemperatureFactGroup : public FactGroup
{
    Q_OBJECT

public:
    VehicleTemperatureFactGroup(QObject* parent = NULL);

    Q_PROPERTY(Fact* temperature1       READ temperature1       CONSTANT)
    Q_PROPERTY(Fact* temperature2       READ temperature2       CONSTANT)
    Q_PROPERTY(Fact* temperature3       READ temperature3       CONSTANT)

    Fact* temperature1 (void) { return &_temperature1Fact; }
    Fact* temperature2 (void) { return &_temperature2Fact; }
    Fact* temperature3 (void) { return &_temperature3Fact; }

    static const char* _temperature1FactName;
    static const char* _temperature2FactName;
    static const char* _temperature3FactName;

    static const char* _settingsGroup;

    static const double _temperatureUnavailable;

private:
    Fact            _temperature1Fact;
    Fact            _temperature2Fact;
    Fact            _temperature3Fact;
};

class Vehicle : public FactGroup
{
    Q_OBJECT

public:
    Vehicle(LinkInterface*          link,
            int                     vehicleId,
            int                     defaultComponentId,
            MAV_AUTOPILOT           firmwareType,
            MAV_TYPE                vehicleType,
            FirmwarePluginManager*  firmwarePluginManager,
            JoystickManager*        joystickManager);

    // The following is used to create a disconnected Vehicle for use while offline editing.
    Vehicle(MAV_AUTOPILOT           firmwareType,
            MAV_TYPE                vehicleType,
            FirmwarePluginManager*  firmwarePluginManager,
            QObject*                parent = NULL);

    ~Vehicle();

    Q_PROPERTY(int                  id                      READ id                                                     CONSTANT)
    Q_PROPERTY(AutoPilotPlugin*     autopilot               MEMBER _autopilotPlugin                                     CONSTANT)
    Q_PROPERTY(QGeoCoordinate       coordinate              READ coordinate                                             NOTIFY coordinateChanged)
    Q_PROPERTY(QGeoCoordinate       homePosition            READ homePosition                                           NOTIFY homePositionChanged)
    Q_PROPERTY(bool                 armed                   READ armed                  WRITE setArmed                  NOTIFY armedChanged)
    Q_PROPERTY(bool                 autoDisarm              READ autoDisarm                                             NOTIFY autoDisarmChanged)
    Q_PROPERTY(bool                 flightModeSetAvailable  READ flightModeSetAvailable                                 CONSTANT)
    Q_PROPERTY(QStringList          flightModes             READ flightModes                                            CONSTANT)
    Q_PROPERTY(QString              flightMode              READ flightMode             WRITE setFlightMode             NOTIFY flightModeChanged)
    Q_PROPERTY(bool                 hilMode                 READ hilMode                WRITE setHilMode                NOTIFY hilModeChanged)
    Q_PROPERTY(QmlObjectListModel*  trajectoryPoints        READ trajectoryPoints                                       CONSTANT)
    Q_PROPERTY(QmlObjectListModel*  cameraTriggerPoints     READ cameraTriggerPoints                                    CONSTANT)
    Q_PROPERTY(float                latitude                READ latitude                                               NOTIFY coordinateChanged)
    Q_PROPERTY(float                longitude               READ longitude                                              NOTIFY coordinateChanged)
    Q_PROPERTY(bool                 messageTypeNone         READ messageTypeNone                                        NOTIFY messageTypeChanged)
    Q_PROPERTY(bool                 messageTypeNormal       READ messageTypeNormal                                      NOTIFY messageTypeChanged)
    Q_PROPERTY(bool                 messageTypeWarning      READ messageTypeWarning                                     NOTIFY messageTypeChanged)
    Q_PROPERTY(bool                 messageTypeError        READ messageTypeError                                       NOTIFY messageTypeChanged)
    Q_PROPERTY(int                  newMessageCount         READ newMessageCount                                        NOTIFY newMessageCountChanged)
    Q_PROPERTY(int                  messageCount            READ messageCount                                           NOTIFY messageCountChanged)
    Q_PROPERTY(QString              formatedMessages        READ formatedMessages                                       NOTIFY formatedMessagesChanged)
    Q_PROPERTY(QString              formatedMessage         READ formatedMessage                                        NOTIFY formatedMessageChanged)
    Q_PROPERTY(QString              latestError             READ latestError                                            NOTIFY latestErrorChanged)
    Q_PROPERTY(int                  joystickMode            READ joystickMode           WRITE setJoystickMode           NOTIFY joystickModeChanged)
    Q_PROPERTY(QStringList          joystickModes           READ joystickModes                                          CONSTANT)
    Q_PROPERTY(bool                 joystickEnabled         READ joystickEnabled        WRITE setJoystickEnabled        NOTIFY joystickEnabledChanged)
    Q_PROPERTY(bool                 active                  READ active                 WRITE setActive                 NOTIFY activeChanged)
    Q_PROPERTY(int                  flowImageIndex          READ flowImageIndex                                         NOTIFY flowImageIndexChanged)
    Q_PROPERTY(int                  rcRSSI                  READ rcRSSI                                                 NOTIFY rcRSSIChanged)
    Q_PROPERTY(bool                 px4Firmware             READ px4Firmware                                            NOTIFY firmwareTypeChanged)
    Q_PROPERTY(bool                 apmFirmware             READ apmFirmware                                            NOTIFY firmwareTypeChanged)
    Q_PROPERTY(bool                 soloFirmware            READ soloFirmware           WRITE setSoloFirmware           NOTIFY soloFirmwareChanged)
    Q_PROPERTY(bool                 genericFirmware         READ genericFirmware                                        CONSTANT)
    Q_PROPERTY(bool                 connectionLost          READ connectionLost                                         NOTIFY connectionLostChanged)
    Q_PROPERTY(bool                 connectionLostEnabled   READ connectionLostEnabled  WRITE setConnectionLostEnabled  NOTIFY connectionLostEnabledChanged)
    Q_PROPERTY(uint                 messagesReceived        READ messagesReceived                                       NOTIFY messagesReceivedChanged)
    Q_PROPERTY(uint                 messagesSent            READ messagesSent                                           NOTIFY messagesSentChanged)
    Q_PROPERTY(uint                 messagesLost            READ messagesLost                                           NOTIFY messagesLostChanged)
    Q_PROPERTY(bool                 fixedWing               READ fixedWing                                              NOTIFY vehicleTypeChanged)
    Q_PROPERTY(bool                 multiRotor              READ multiRotor                                             NOTIFY vehicleTypeChanged)
    Q_PROPERTY(bool                 vtol                    READ vtol                                                   NOTIFY vehicleTypeChanged)
    Q_PROPERTY(bool                 rover                   READ rover                                                  NOTIFY vehicleTypeChanged)
    Q_PROPERTY(bool                 sub                     READ sub                                                    NOTIFY vehicleTypeChanged)
    Q_PROPERTY(bool        supportsThrottleModeCenterZero   READ supportsThrottleModeCenterZero                         CONSTANT)
    Q_PROPERTY(bool                supportsNegativeThrust   READ supportsNegativeThrust                                 CONSTANT)
    Q_PROPERTY(bool                 supportsJSButton        READ supportsJSButton                                       CONSTANT)
    Q_PROPERTY(bool                 supportsRadio           READ supportsRadio                                          CONSTANT)
    Q_PROPERTY(bool               supportsMotorInterference READ supportsMotorInterference                              CONSTANT)
    Q_PROPERTY(bool                 autoDisconnect          MEMBER _autoDisconnect                                      NOTIFY autoDisconnectChanged)
    Q_PROPERTY(QString              prearmError             READ prearmError            WRITE setPrearmError            NOTIFY prearmErrorChanged)
    Q_PROPERTY(int                  motorCount              READ motorCount                                             CONSTANT)
    Q_PROPERTY(bool                 coaxialMotors           READ coaxialMotors                                          CONSTANT)
    Q_PROPERTY(bool                 xConfigMotors           READ xConfigMotors                                          CONSTANT)
    Q_PROPERTY(bool                 isOfflineEditingVehicle READ isOfflineEditingVehicle                                CONSTANT)
    Q_PROPERTY(QString              brandImageIndoor        READ brandImageIndoor                                       NOTIFY firmwareTypeChanged)
    Q_PROPERTY(QString              brandImageOutdoor       READ brandImageOutdoor                                      NOTIFY firmwareTypeChanged)
    Q_PROPERTY(QStringList          unhealthySensors        READ unhealthySensors                                       NOTIFY unhealthySensorsChanged)
    Q_PROPERTY(QString              missionFlightMode       READ missionFlightMode                                      CONSTANT)
    Q_PROPERTY(QString              pauseFlightMode         READ pauseFlightMode                                        CONSTANT)
    Q_PROPERTY(QString              rtlFlightMode           READ rtlFlightMode                                          CONSTANT)
    Q_PROPERTY(QString              landFlightMode          READ landFlightMode                                         CONSTANT)
    Q_PROPERTY(QString              takeControlFlightMode   READ takeControlFlightMode                                  CONSTANT)
    Q_PROPERTY(QString              firmwareTypeString      READ firmwareTypeString                                     NOTIFY firmwareTypeChanged)
    Q_PROPERTY(QString              vehicleTypeString       READ vehicleTypeString                                      NOTIFY vehicleTypeChanged)
    Q_PROPERTY(QString              vehicleImageOpaque      READ vehicleImageOpaque                                     CONSTANT)
    Q_PROPERTY(QString              vehicleImageOutline     READ vehicleImageOutline                                    CONSTANT)
    Q_PROPERTY(QString              vehicleImageCompass     READ vehicleImageCompass                                    CONSTANT)
    Q_PROPERTY(int                  telemetryRRSSI          READ telemetryRRSSI                                         NOTIFY telemetryRRSSIChanged)
    Q_PROPERTY(int                  telemetryLRSSI          READ telemetryLRSSI                                         NOTIFY telemetryLRSSIChanged)
    Q_PROPERTY(unsigned int         telemetryRXErrors       READ telemetryRXErrors                                      NOTIFY telemetryRXErrorsChanged)
    Q_PROPERTY(unsigned int         telemetryFixed          READ telemetryFixed                                         NOTIFY telemetryFixedChanged)
    Q_PROPERTY(unsigned int         telemetryTXBuffer       READ telemetryTXBuffer                                      NOTIFY telemetryTXBufferChanged)
    Q_PROPERTY(int                  telemetryLNoise         READ telemetryLNoise                                        NOTIFY telemetryLNoiseChanged)
    Q_PROPERTY(int                  telemetryRNoise         READ telemetryRNoise                                        NOTIFY telemetryRNoiseChanged)
    Q_PROPERTY(QVariantList         toolBarIndicators       READ toolBarIndicators                                      CONSTANT)
<<<<<<< HEAD
    Q_PROPERTY(QVariantList         cameraList              READ cameraList                                             CONSTANT)
    Q_PROPERTY(QmlObjectListModel*  adsbVehicles            READ adsbVehicles                                           CONSTANT)
    Q_PROPERTY(bool              initialPlanRequestComplete READ initialPlanRequestComplete                             NOTIFY initialPlanRequestCompleteChanged)

    // Vehicle state used for guided control
    Q_PROPERTY(bool flying                  READ flying NOTIFY flyingChanged)                               ///< Vehicle is flying
    Q_PROPERTY(bool landing                 READ landing NOTIFY landingChanged)                             ///< Vehicle is in landing pattern (DO_LAND_START)
    Q_PROPERTY(bool guidedMode              READ guidedMode WRITE setGuidedMode NOTIFY guidedModeChanged)   ///< Vehicle is in Guided mode and can respond to guided commands
    Q_PROPERTY(bool guidedModeSupported     READ guidedModeSupported CONSTANT)                              ///< Guided mode commands are supported by this vehicle
    Q_PROPERTY(bool pauseVehicleSupported   READ pauseVehicleSupported CONSTANT)                            ///< Pause vehicle command is supported
    Q_PROPERTY(bool orbitModeSupported      READ orbitModeSupported CONSTANT)                               ///< Orbit mode is supported by this vehicle
    Q_PROPERTY(bool takeoffVehicleSupported READ takeoffVehicleSupported CONSTANT)                          ///< Guided takeoff supported
=======
    Q_PROPERTY(QVariantList         staticCameraList        READ staticCameraList                                       CONSTANT)
    Q_PROPERTY(QGCCameraManager*    dynamicCameras          READ dynamicCameras                                         NOTIFY dynamicCamerasChanged)

    /// true: Vehicle is flying, false: Vehicle is on ground
    Q_PROPERTY(bool flying READ flying NOTIFY flyingChanged)

    /// true: Vehicle is flying, false: Vehicle is on ground
    Q_PROPERTY(bool landing READ landing NOTIFY landingChanged)

    /// true: Vehicle is in Guided mode and can respond to guided commands, false: vehicle cannot respond to direct control commands
    Q_PROPERTY(bool guidedMode READ guidedMode WRITE setGuidedMode NOTIFY guidedModeChanged)

    /// true: Guided mode commands are supported by this vehicle
    Q_PROPERTY(bool guidedModeSupported READ guidedModeSupported CONSTANT)

    /// true: pauseVehicle command is supported
    Q_PROPERTY(bool pauseVehicleSupported READ pauseVehicleSupported CONSTANT)

    /// true: Orbit mode is supported by this vehicle
    Q_PROPERTY(bool orbitModeSupported READ orbitModeSupported CONSTANT)
>>>>>>> e2a03fe8

    Q_PROPERTY(ParameterManager* parameterManager READ parameterManager CONSTANT)

    // FactGroup object model properties

    Q_PROPERTY(Fact* roll               READ roll               CONSTANT)
    Q_PROPERTY(Fact* pitch              READ pitch              CONSTANT)
    Q_PROPERTY(Fact* heading            READ heading            CONSTANT)
    Q_PROPERTY(Fact* groundSpeed        READ groundSpeed        CONSTANT)
    Q_PROPERTY(Fact* airSpeed           READ airSpeed           CONSTANT)
    Q_PROPERTY(Fact* climbRate          READ climbRate          CONSTANT)
    Q_PROPERTY(Fact* altitudeRelative   READ altitudeRelative   CONSTANT)
    Q_PROPERTY(Fact* altitudeAMSL       READ altitudeAMSL       CONSTANT)
    Q_PROPERTY(Fact* flightDistance     READ flightDistance     CONSTANT)
    Q_PROPERTY(Fact* distanceToHome     READ distanceToHome     CONSTANT)

    Q_PROPERTY(FactGroup* gps         READ gpsFactGroup         CONSTANT)
    Q_PROPERTY(FactGroup* battery     READ batteryFactGroup     CONSTANT)
    Q_PROPERTY(FactGroup* wind        READ windFactGroup        CONSTANT)
    Q_PROPERTY(FactGroup* vibration   READ vibrationFactGroup   CONSTANT)
    Q_PROPERTY(FactGroup* temperature READ temperatureFactGroup CONSTANT)

    Q_PROPERTY(int      firmwareMajorVersion        READ firmwareMajorVersion       NOTIFY firmwareVersionChanged)
    Q_PROPERTY(int      firmwareMinorVersion        READ firmwareMinorVersion       NOTIFY firmwareVersionChanged)
    Q_PROPERTY(int      firmwarePatchVersion        READ firmwarePatchVersion       NOTIFY firmwareVersionChanged)
    Q_PROPERTY(int      firmwareVersionType         READ firmwareVersionType        NOTIFY firmwareVersionChanged)
    Q_PROPERTY(QString  firmwareVersionTypeString   READ firmwareVersionTypeString  NOTIFY firmwareVersionChanged)
    Q_PROPERTY(int      firmwareCustomMajorVersion  READ firmwareCustomMajorVersion NOTIFY firmwareCustomVersionChanged)
    Q_PROPERTY(int      firmwareCustomMinorVersion  READ firmwareCustomMinorVersion NOTIFY firmwareCustomVersionChanged)
    Q_PROPERTY(int      firmwareCustomPatchVersion  READ firmwareCustomPatchVersion NOTIFY firmwareCustomVersionChanged)
    Q_PROPERTY(QString  gitHash                     READ gitHash                    NOTIFY gitHashChanged)
    Q_PROPERTY(quint64  vehicleUID                  READ vehicleUID                 NOTIFY vehicleUIDChanged)
    Q_PROPERTY(QString  vehicleUIDStr               READ vehicleUIDStr              NOTIFY vehicleUIDChanged)

    /// Resets link status counters
    Q_INVOKABLE void resetCounters  ();

    /// Returns the number of buttons which are reserved for firmware use in the MANUAL_CONTROL mavlink
    /// message. For example PX4 Flight Stack reserves the first 8 buttons to simulate rc switches.
    /// The remainder can be assigned to Vehicle actions.
    /// @return -1: reserver all buttons, >0 number of buttons to reserve
    Q_PROPERTY(int manualControlReservedButtonCount READ manualControlReservedButtonCount CONSTANT)

    Q_INVOKABLE QString     getMavIconColor();

    // Called when the message drop-down is invoked to clear current count
    Q_INVOKABLE void        resetMessages();

    Q_INVOKABLE void virtualTabletJoystickValue(double roll, double pitch, double yaw, double thrust);
    Q_INVOKABLE void disconnectInactiveVehicle(void);

    /// Command vehicle to return to launch
    Q_INVOKABLE void guidedModeRTL(void);

    /// Command vehicle to land at current location
    Q_INVOKABLE void guidedModeLand(void);

    /// Command vehicle to takeoff from current location
    Q_INVOKABLE void guidedModeTakeoff(void);

    /// Command vehicle to move to specified location (altitude is included and relative)
    Q_INVOKABLE void guidedModeGotoLocation(const QGeoCoordinate& gotoCoord);

    /// Command vehicle to change altitude
    ///     @param altitudeChange If > 0, go up by amount specified, if < 0, go down by amount specified
    Q_INVOKABLE void guidedModeChangeAltitude(double altitudeChange);

    /// Command vehicle to orbit given center point
    ///     @param centerCoord Center Coordinates
    ///     @param radius Distance from vehicle to centerCoord
    ///     @param velocity Orbit velocity (positive CW, negative CCW)
    ///     @param altitude Desired Vehicle Altitude
    Q_INVOKABLE void guidedModeOrbit(const QGeoCoordinate& centerCoord = QGeoCoordinate(), double radius = NAN, double velocity = NAN, double altitude = NAN);

    /// Command vehicle to pause at current location. If vehicle supports guide mode, vehicle will be left
    /// in guided mode after pause.
    Q_INVOKABLE void pauseVehicle(void);

    /// Command vehicle to kill all motors no matter what state
    Q_INVOKABLE void emergencyStop(void);

    /// Command vehicle to abort landing
    Q_INVOKABLE void abortLanding(double climbOutAltitude);

    Q_INVOKABLE void startMission(void);

    /// Alter the current mission item on the vehicle
    Q_INVOKABLE void setCurrentMissionSequence(int seq);

    /// Reboot vehicle
    Q_INVOKABLE void rebootVehicle();

    /// Clear Messages
    Q_INVOKABLE void clearMessages();

    Q_INVOKABLE void triggerCamera(void);
    Q_INVOKABLE void sendPlan(QString planFile);

#if 0
    // Temporarily removed, waiting for new command implementation
    /// Test motor
    ///     @param motor Motor number, 1-based
    ///     @param percent 0-no power, 100-full power
    ///     @param timeoutSecs Number of seconds for motor to run
    Q_INVOKABLE void motorTest(int motor, int percent, int timeoutSecs);
#endif

    bool guidedModeSupported    (void) const;
    bool pauseVehicleSupported  (void) const;
    bool orbitModeSupported     (void) const;
    bool takeoffVehicleSupported(void) const;

    // Property accessors

    QGeoCoordinate coordinate(void) { return _coordinate; }

    typedef enum {
        JoystickModeRC,         ///< Joystick emulates an RC Transmitter
        JoystickModeAttitude,
        JoystickModePosition,
        JoystickModeForce,
        JoystickModeVelocity,
        JoystickModeMax
    } JoystickMode_t;

    int joystickMode(void);
    void setJoystickMode(int mode);

    /// List of joystick mode names
    QStringList joystickModes(void);

    bool joystickEnabled(void);
    void setJoystickEnabled(bool enabled);

    // Is vehicle active with respect to current active vehicle in QGC
    bool active(void);
    void setActive(bool active);

    // Property accesors
    int id(void) { return _id; }
    MAV_AUTOPILOT firmwareType(void) const { return _firmwareType; }
    MAV_TYPE vehicleType(void) const { return _vehicleType; }
    Q_INVOKABLE QString vehicleTypeName(void) const;

    /// Returns the highest quality link available to the Vehicle. If you need to hold a reference to this link use
    /// LinkManager::sharedLinkInterfaceForGet to get QSharedPointer for link.
    LinkInterface* priorityLink(void) { return _priorityLink.data(); }

    /// Sends a message to the specified link
    /// @return true: message sent, false: Link no longer connected
    bool sendMessageOnLink(LinkInterface* link, mavlink_message_t message);

    /// Sends the specified messages multiple times to the vehicle in order to attempt to
    /// guarantee that it makes it to the vehicle.
    void sendMessageMultiple(mavlink_message_t message);

    /// Provides access to uas from vehicle. Temporary workaround until UAS is fully phased out.
    UAS* uas(void) { return _uas; }

    /// Provides access to uas from vehicle. Temporary workaround until AutoPilotPlugin is fully phased out.
    AutoPilotPlugin* autopilotPlugin(void) { return _autopilotPlugin; }

    /// Provides access to the Firmware Plugin for this Vehicle
    FirmwarePlugin* firmwarePlugin(void) { return _firmwarePlugin; }

    int manualControlReservedButtonCount(void);

    MissionManager*     missionManager(void)    { return _missionManager; }
    GeoFenceManager*    geoFenceManager(void)   { return _geoFenceManager; }
    RallyPointManager*  rallyPointManager(void) { return _rallyPointManager; }

    QGeoCoordinate homePosition(void);

    bool armed(void) { return _armed; }
    void setArmed(bool armed);

    bool flightModeSetAvailable(void);
    QStringList flightModes(void);
    QString flightMode(void) const;
    void setFlightMode(const QString& flightMode);

    bool hilMode(void);
    void setHilMode(bool hilMode);

    bool fixedWing(void) const;
    bool multiRotor(void) const;
    bool vtol(void) const;
    bool rover(void) const;
    bool sub(void) const;

    bool supportsThrottleModeCenterZero(void) const;
    bool supportsNegativeThrust(void) const;
    bool supportsRadio(void) const;
    bool supportsJSButton(void) const;
    bool supportsMotorInterference(void) const;

    void setGuidedMode(bool guidedMode);

    QString prearmError(void) const { return _prearmError; }
    void setPrearmError(const QString& prearmError);

    QmlObjectListModel* trajectoryPoints(void) { return &_mapTrajectoryList; }
    QmlObjectListModel* cameraTriggerPoints(void) { return &_cameraTriggerPoints; }
    QmlObjectListModel* adsbVehicles(void) { return &_adsbVehicles; }

    int  flowImageIndex() { return _flowImageIndex; }

    //-- Mavlink Logging
    void startMavlinkLog();
    void stopMavlinkLog();

    /// Requests the specified data stream from the vehicle
    ///     @param stream Stream which is being requested
    ///     @param rate Rate at which to send stream in Hz
    ///     @param sendMultiple Send multiple time to guarantee Vehicle reception
    void requestDataStream(MAV_DATA_STREAM stream, uint16_t rate, bool sendMultiple = true);

    typedef enum {
        MessageNone,
        MessageNormal,
        MessageWarning,
        MessageError
    } MessageType_t;

    bool            messageTypeNone         () { return _currentMessageType == MessageNone; }
    bool            messageTypeNormal       () { return _currentMessageType == MessageNormal; }
    bool            messageTypeWarning      () { return _currentMessageType == MessageWarning; }
    bool            messageTypeError        () { return _currentMessageType == MessageError; }
    int             newMessageCount         () { return _currentMessageCount; }
    int             messageCount            () { return _messageCount; }
    QString         formatedMessages        ();
    QString         formatedMessage         () { return _formatedMessage; }
    QString         latestError             () { return _latestError; }
    float           latitude                () { return _coordinate.latitude(); }
    float           longitude               () { return _coordinate.longitude(); }
    bool            mavPresent              () { return _mav != NULL; }
    int             rcRSSI                  () { return _rcRSSI; }
    bool            px4Firmware             () const { return _firmwareType == MAV_AUTOPILOT_PX4; }
    bool            apmFirmware             () const { return _firmwareType == MAV_AUTOPILOT_ARDUPILOTMEGA; }
    bool            genericFirmware         () const { return !px4Firmware() && !apmFirmware(); }
    bool            connectionLost          () const { return _connectionLost; }
    bool            connectionLostEnabled   () const { return _connectionLostEnabled; }
    uint            messagesReceived        () { return _messagesReceived; }
    uint            messagesSent            () { return _messagesSent; }
    uint            messagesLost            () { return _messagesLost; }
    bool            flying                  () const { return _flying; }
    bool            landing                 () const { return _landing; }
    bool            guidedMode              () const;
    uint8_t         baseMode                () const { return _base_mode; }
    uint32_t        customMode              () const { return _custom_mode; }
    bool            isOfflineEditingVehicle () const { return _offlineEditingVehicle; }
    QString         brandImageIndoor        () const;
    QString         brandImageOutdoor       () const;
    QStringList     unhealthySensors        () const;
    QString         missionFlightMode       () const;
    QString         pauseFlightMode         () const;
    QString         rtlFlightMode           () const;
    QString         landFlightMode          () const;
    QString         takeControlFlightMode   () const;
    double          defaultCruiseSpeed      () const { return _defaultCruiseSpeed; }
    double          defaultHoverSpeed       () const { return _defaultHoverSpeed; }
    QString         firmwareTypeString      () const;
    QString         vehicleTypeString       () const;
    int             telemetryRRSSI          () { return _telemetryRRSSI; }
    int             telemetryLRSSI          () { return _telemetryLRSSI; }
    unsigned int    telemetryRXErrors       () { return _telemetryRXErrors; }
    unsigned int    telemetryFixed          () { return _telemetryFixed; }
    unsigned int    telemetryTXBuffer       () { return _telemetryTXBuffer; }
    int             telemetryLNoise         () { return _telemetryLNoise; }
    int             telemetryRNoise         () { return _telemetryRNoise; }
    bool            autoDisarm              ();
    /// Get the maximum MAVLink protocol version supported
    /// @return the maximum version
    unsigned        maxProtoVersion         () const { return _maxProtoVersion; }

    Fact* roll              (void) { return &_rollFact; }
    Fact* heading           (void) { return &_headingFact; }
    Fact* pitch             (void) { return &_pitchFact; }
    Fact* airSpeed          (void) { return &_airSpeedFact; }
    Fact* groundSpeed       (void) { return &_groundSpeedFact; }
    Fact* climbRate         (void) { return &_climbRateFact; }
    Fact* altitudeRelative  (void) { return &_altitudeRelativeFact; }
    Fact* altitudeAMSL      (void) { return &_altitudeAMSLFact; }
    Fact* flightDistance    (void) { return &_flightDistanceFact; }
    Fact* distanceToHome    (void) { return &_distanceToHomeFact; }

    FactGroup* gpsFactGroup         (void) { return &_gpsFactGroup; }
    FactGroup* batteryFactGroup     (void) { return &_batteryFactGroup; }
    FactGroup* windFactGroup        (void) { return &_windFactGroup; }
    FactGroup* vibrationFactGroup   (void) { return &_vibrationFactGroup; }
    FactGroup* temperatureFactGroup (void) { return &_temperatureFactGroup; }

    void setConnectionLostEnabled(bool connectionLostEnabled);

    ParameterManager* parameterManager(void) { return _parameterManager; }
    ParameterManager* parameterManager(void) const { return _parameterManager; }

    static const int cMaxRcChannels = 18;

    bool containsLink(LinkInterface* link) { return _links.contains(link); }

    /// Sends the specified MAV_CMD to the vehicle. If no Ack is received command will be retried. If a sendMavCommand is already in progress
    /// the command will be queued and sent when the previous command completes.
    ///     @param component Component to send to
    ///     @param command MAV_CMD to send
    ///     @param showError true: Display error to user if command failed, false:  no error shown
    /// Signals: mavCommandResult on success or failure
    void sendMavCommand(int component, MAV_CMD command, bool showError, float param1 = 0.0f, float param2 = 0.0f, float param3 = 0.0f, float param4 = 0.0f, float param5 = 0.0f, float param6 = 0.0f, float param7 = 0.0f);

    /// Same as sendMavCommand but available from Qml.
    Q_INVOKABLE void sendCommand(int component, int command, bool showError, double param1 = 0.0f, double param2 = 0.0f, double param3 = 0.0f, double param4 = 0.0f, double param5 = 0.0f, double param6 = 0.0f, double param7 = 0.0f)
        { sendMavCommand(component, (MAV_CMD)command, showError, param1, param2, param3, param4, param5, param6, param7); }

    int firmwareMajorVersion(void) const { return _firmwareMajorVersion; }
    int firmwareMinorVersion(void) const { return _firmwareMinorVersion; }
    int firmwarePatchVersion(void) const { return _firmwarePatchVersion; }
    int firmwareVersionType(void) const { return _firmwareVersionType; }
    int firmwareCustomMajorVersion(void) const { return _firmwareCustomMajorVersion; }
    int firmwareCustomMinorVersion(void) const { return _firmwareCustomMinorVersion; }
    int firmwareCustomPatchVersion(void) const { return _firmwareCustomPatchVersion; }
    QString firmwareVersionTypeString(void) const;
    void setFirmwareVersion(int majorVersion, int minorVersion, int patchVersion, FIRMWARE_VERSION_TYPE versionType = FIRMWARE_VERSION_TYPE_OFFICIAL);
    void setFirmwareCustomVersion(int majorVersion, int minorVersion, int patchVersion);
    static const int versionNotSetValue = -1;

    QString gitHash(void) const { return _gitHash; }
    quint64 vehicleUID(void) const { return _uid; }
    QString vehicleUIDStr();

    bool soloFirmware(void) const { return _soloFirmware; }
    void setSoloFirmware(bool soloFirmware);

    int defaultComponentId(void) { return _defaultComponentId; }

    /// Sets the default component id for an offline editing vehicle
    void setOfflineEditingDefaultComponentId(int defaultComponentId);

    /// @return -1 = Unknown, Number of motors on vehicle
    int motorCount(void);

    /// @return true: Motors are coaxial like an X8 config, false: Quadcopter for example
    bool coaxialMotors(void);

    /// @return true: X confiuration, false: Plus configuration
    bool xConfigMotors(void);

    /// @return Firmware plugin instance data associated with this Vehicle
    QObject* firmwarePluginInstanceData(void) { return _firmwarePluginInstanceData; }

    /// Sets the firmware plugin instance data associated with this Vehicle. This object will be parented to the Vehicle
    /// and destroyed when the vehicle goes away.
    void setFirmwarePluginInstanceData(QObject* firmwarePluginInstanceData);

    QString vehicleImageOpaque  () const;
    QString vehicleImageOutline () const;
    QString vehicleImageCompass () const;

    const QVariantList&         toolBarIndicators   ();
    const QVariantList&         staticCameraList    (void) const;

    QGCCameraManager*           dynamicCameras      () { return _cameras; }

    bool capabilitiesKnown      (void) const { return _vehicleCapabilitiesKnown; }
    uint64_t capabilityBits     (void) const { return _capabilityBits; }    // Change signalled by capabilityBitsChanged

    /// @true: When flying a mission the vehicle is always facing towards the next waypoint
    bool vehicleYawsToNextWaypointInMission(void) const;

    /// The vehicle is responsible for making the initial request for the Plan.
    /// @return: true: initial request is complete, false: initial request is still in progress;
    bool initialPlanRequestComplete(void) const { return _initialPlanRequestComplete; }

    void forceInitialPlanRequestComplete(void);

    void _setFlying(bool flying);
    void _setLanding(bool landing);
    void _setHomePosition(QGeoCoordinate& homeCoord);
    void _setMaxProtoVersion (unsigned version);

    /// Vehicle is about to be deleted
    void prepareDelete();

signals:
    void allLinksInactive(Vehicle* vehicle);
    void coordinateChanged(QGeoCoordinate coordinate);
    void joystickModeChanged(int mode);
    void joystickEnabledChanged(bool enabled);
    void activeChanged(bool active);
    void mavlinkMessageReceived(const mavlink_message_t& message);
    void homePositionChanged(const QGeoCoordinate& homePosition);
    void armedChanged(bool armed);
    void flightModeChanged(const QString& flightMode);
    void hilModeChanged(bool hilMode);
    /** @brief HIL actuator controls (replaces HIL controls) */
    void hilActuatorControlsChanged(quint64 time, quint64 flags, float ctl_0, float ctl_1, float ctl_2, float ctl_3, float ctl_4, float ctl_5, float ctl_6, float ctl_7, float ctl_8, float ctl_9, float ctl_10, float ctl_11, float ctl_12, float ctl_13, float ctl_14, float ctl_15, quint8 mode);
    void connectionLostChanged(bool connectionLost);
    void connectionLostEnabledChanged(bool connectionLostEnabled);
    void autoDisconnectChanged(bool autoDisconnectChanged);
    void flyingChanged(bool flying);
    void landingChanged(bool landing);
    void guidedModeChanged(bool guidedMode);
    void prearmErrorChanged(const QString& prearmError);
    void soloFirmwareChanged(bool soloFirmware);
    void unhealthySensorsChanged(void);
    void defaultCruiseSpeedChanged(double cruiseSpeed);
    void defaultHoverSpeedChanged(double hoverSpeed);
    void firmwareTypeChanged(void);
    void vehicleTypeChanged(void);
    void dynamicCamerasChanged();
    void capabilitiesKnownChanged(bool capabilitiesKnown);
    void initialPlanRequestCompleteChanged(bool initialPlanRequestComplete);
    void capabilityBitsChanged(uint64_t capabilityBits);

    void messagesReceivedChanged    ();
    void messagesSentChanged        ();
    void messagesLostChanged        ();

    /// Used internally to move sendMessage call to main thread
    void _sendMessageOnLinkOnThread(LinkInterface* link, mavlink_message_t message);

    void messageTypeChanged         ();
    void newMessageCountChanged     ();
    void messageCountChanged        ();
    void formatedMessagesChanged    ();
    void formatedMessageChanged     ();
    void latestErrorChanged         ();
    void longitudeChanged           ();
    void currentConfigChanged       ();
    void flowImageIndexChanged      ();
    void rcRSSIChanged              (int rcRSSI);
    void telemetryRRSSIChanged      (int value);
    void telemetryLRSSIChanged      (int value);
    void telemetryRXErrorsChanged   (unsigned int value);
    void telemetryFixedChanged      (unsigned int value);
    void telemetryTXBufferChanged   (unsigned int value);
    void telemetryLNoiseChanged     (int value);
    void telemetryRNoiseChanged     (int value);
    void autoDisarmChanged          (void);

    void firmwareVersionChanged(void);
    void firmwareCustomVersionChanged(void);
    void gitHashChanged(QString hash);
    void vehicleUIDChanged();

    /// New RC channel values
    ///     @param channelCount Number of available channels, cMaxRcChannels max
    ///     @param pwmValues -1 signals channel not available
    void rcChannelsChanged(int channelCount, int pwmValues[cMaxRcChannels]);

    /// Remote control RSSI changed  (0% - 100%)
    void remoteControlRSSIChanged(uint8_t rssi);

    void mavlinkRawImu(mavlink_message_t message);
    void mavlinkScaledImu1(mavlink_message_t message);
    void mavlinkScaledImu2(mavlink_message_t message);
    void mavlinkScaledImu3(mavlink_message_t message);

    // Mavlink Log Download
    void mavlinkLogData (Vehicle* vehicle, uint8_t target_system, uint8_t target_component, uint16_t sequence, uint8_t first_message, QByteArray data, bool acked);

    /// Signalled in response to usage of sendMavCommand
    ///     @param vehicleId Vehicle which command was sent to
    ///     @param component Component which command was sent to
    ///     @param command MAV_CMD Command which was sent
    ///     @param result MAV_RESULT returned in ack
    ///     @param noResponseFromVehicle true: vehicle did not respond to command, false: vehicle responsed, MAV_RESULT in result
    void mavCommandResult(int vehicleId, int component, int command, int result, bool noReponseFromVehicle);

    // MAVlink Serial Data
    void mavlinkSerialControl(uint8_t device, uint8_t flags, uint16_t timeout, uint32_t baudrate, QByteArray data);

    // MAVLink protocol version
    void requestProtocolVersion(unsigned version);

private slots:
    void _mavlinkMessageReceived(LinkInterface* link, mavlink_message_t message);
    void _linkInactiveOrDeleted(LinkInterface* link);
    void _sendMessageOnLink(LinkInterface* link, mavlink_message_t message);
    void _sendMessageMultipleNext(void);
    void _addNewMapTrajectoryPoint(void);
    void _parametersReady(bool parametersReady);
    void _remoteControlRSSIChanged(uint8_t rssi);
    void _handleFlightModeChanged(const QString& flightMode);
    void _announceArmedChanged(bool armed);
    void _offlineFirmwareTypeSettingChanged(QVariant value);
    void _offlineVehicleTypeSettingChanged(QVariant value);
    void _offlineCruiseSpeedSettingChanged(QVariant value);
    void _offlineHoverSpeedSettingChanged(QVariant value);

    void _handleTextMessage                 (int newCount);
    void _handletextMessageReceived         (UASMessage* message);
    /** @brief Attitude from main autopilot / system state */
    void _updateAttitude                    (UASInterface* uas, double roll, double pitch, double yaw, quint64 timestamp);
    /** @brief Attitude from one specific component / redundant autopilot */
    void _updateAttitude                    (UASInterface* uas, int component, double roll, double pitch, double yaw, quint64 timestamp);
    /** @brief A new camera image has arrived */
    void _imageReady                        (UASInterface* uas);
    void _connectionLostTimeout(void);
    void _prearmErrorTimeout(void);
    void _missionLoadComplete(void);
    void _geoFenceLoadComplete(void);
    void _rallyPointLoadComplete(void);
    void _sendMavCommandAgain(void);
    void _activeJoystickChanged(void);
    void _clearTrajectoryPoints(void);
    void _clearCameraTriggerPoints(void);
    void _updateDistanceToHome(void);

private:
    bool _containsLink(LinkInterface* link);
    void _addLink(LinkInterface* link);
    void _loadSettings(void);
    void _saveSettings(void);
    void _startJoystick(bool start);
    void _handleHomePosition(mavlink_message_t& message);
    void _handleHeartbeat(mavlink_message_t& message);
    void _handleRadioStatus(mavlink_message_t& message);
    void _handleRCChannels(mavlink_message_t& message);
    void _handleRCChannelsRaw(mavlink_message_t& message);
    void _handleBatteryStatus(mavlink_message_t& message);
    void _handleSysStatus(mavlink_message_t& message);
    void _handleWindCov(mavlink_message_t& message);
    void _handleWind(mavlink_message_t& message);
    void _handleVibration(mavlink_message_t& message);
    void _handleExtendedSysState(mavlink_message_t& message);
    void _handleCommandAck(mavlink_message_t& message);
    void _handleCommandLong(mavlink_message_t& message);
    void _handleAutopilotVersion(LinkInterface* link, mavlink_message_t& message);
    void _handleProtocolVersion(LinkInterface* link, mavlink_message_t& message);
    void _handleHilActuatorControls(mavlink_message_t& message);
    void _handleGpsRawInt(mavlink_message_t& message);
    void _handleGlobalPositionInt(mavlink_message_t& message);
    void _handleAltitude(mavlink_message_t& message);
    void _handleVfrHud(mavlink_message_t& message);
    void _handleScaledPressure(mavlink_message_t& message);
    void _handleScaledPressure2(mavlink_message_t& message);
    void _handleScaledPressure3(mavlink_message_t& message);
    void _handleCameraFeedback(const mavlink_message_t& message);
    void _handleCameraImageCaptured(const mavlink_message_t& message);
    void _handleADSBVehicle(const mavlink_message_t& message);
    void _missionManagerError(int errorCode, const QString& errorMsg);
    void _geoFenceManagerError(int errorCode, const QString& errorMsg);
    void _rallyPointManagerError(int errorCode, const QString& errorMsg);
    void _mapTrajectoryStart(void);
    void _mapTrajectoryStop(void);
    void _connectionActive(void);
    void _say(const QString& text);
    QString _vehicleIdSpeech(void);
    void _handleMavlinkLoggingData(mavlink_message_t& message);
    void _handleMavlinkLoggingDataAcked(mavlink_message_t& message);
    void _ackMavlinkLogData(uint16_t sequence);
    void _sendNextQueuedMavCommand(void);
    void _updatePriorityLink(void);
    void _commonInit(void);
    void _startPlanRequest(void);
    void _setupAutoDisarmSignalling(void);
    void _setCapabilities(uint64_t capabilityBits);

    int     _id;                    ///< Mavlink system id
    int     _defaultComponentId;
    bool    _active;
    bool    _offlineEditingVehicle; ///< This Vehicle is a "disconnected" vehicle for ui use while offline editing

    MAV_AUTOPILOT       _firmwareType;
    MAV_TYPE            _vehicleType;
    FirmwarePlugin*     _firmwarePlugin;
    QObject*            _firmwarePluginInstanceData;
    AutoPilotPlugin*    _autopilotPlugin;
    MAVLinkProtocol*    _mavlink;
    bool                _soloFirmware;
    QGCToolbox*         _toolbox;
    SettingsManager*    _settingsManager;

    QList<LinkInterface*> _links;

    JoystickMode_t  _joystickMode;
    bool            _joystickEnabled;

    UAS* _uas;

    QGeoCoordinate  _coordinate;
    QGeoCoordinate  _homePosition;

    UASInterface*   _mav;
    int             _currentMessageCount;
    int             _messageCount;
    int             _currentErrorCount;
    int             _currentWarningCount;
    int             _currentNormalCount;
    MessageType_t   _currentMessageType;
    QString         _latestError;
    int             _updateCount;
    QString         _formatedMessage;
    int             _rcRSSI;
    double          _rcRSSIstore;
    bool            _autoDisconnect;    ///< true: Automatically disconnect vehicle when last connection goes away or lost heartbeat
    bool            _flying;
    bool            _landing;
    uint32_t        _onboardControlSensorsPresent;
    uint32_t        _onboardControlSensorsEnabled;
    uint32_t        _onboardControlSensorsHealth;
    uint32_t        _onboardControlSensorsUnhealthy;
    bool            _gpsRawIntMessageAvailable;
    bool            _globalPositionIntMessageAvailable;
    double          _defaultCruiseSpeed;
    double          _defaultHoverSpeed;
    int             _telemetryRRSSI;
    int             _telemetryLRSSI;
    uint32_t        _telemetryRXErrors;
    uint32_t        _telemetryFixed;
    uint32_t        _telemetryTXBuffer;
    int             _telemetryLNoise;
    int             _telemetryRNoise;
    unsigned        _maxProtoVersion;
    bool            _vehicleCapabilitiesKnown;
    uint64_t        _capabilityBits;

    QGCCameraManager* _cameras;

    typedef struct {
        int     component;
        MAV_CMD command;
        float   rgParam[7];
        bool    showError;
    } MavCommandQueueEntry_t;

    QList<MavCommandQueueEntry_t>   _mavCommandQueue;
    QTimer                          _mavCommandAckTimer;
    int                             _mavCommandRetryCount;
    static const int                _mavCommandMaxRetryCount = 3;
    static const int                _mavCommandAckTimeoutMSecs = 3000;

    QString             _prearmError;
    QTimer              _prearmErrorTimer;
    static const int    _prearmErrorTimeoutMSecs = 35 * 1000;   ///< Take away prearm error after 35 seconds

    // Lost connection handling
    bool                _connectionLost;
    bool                _connectionLostEnabled;
    static const int    _connectionLostTimeoutMSecs = 3500;  // Signal connection lost after 3.5 seconds of missed heartbeat
    QTimer              _connectionLostTimer;

    bool                _initialPlanRequestComplete;

    MissionManager*     _missionManager;
    bool                _missionManagerInitialRequestSent;

    GeoFenceManager*    _geoFenceManager;
    bool                _geoFenceManagerInitialRequestSent;

    RallyPointManager*  _rallyPointManager;
    bool                _rallyPointManagerInitialRequestSent;

    ParameterManager*    _parameterManager;

    bool    _armed;         ///< true: vehicle is armed
    uint8_t _base_mode;     ///< base_mode from HEARTBEAT
    uint32_t _custom_mode;  ///< custom_mode from HEARTBEAT

    /// Used to store a message being sent by sendMessageMultiple
    typedef struct {
        mavlink_message_t   message;    ///< Message to send multiple times
        int                 retryCount; ///< Number of retries left
    } SendMessageMultipleInfo_t;

    QList<SendMessageMultipleInfo_t> _sendMessageMultipleList;    ///< List of messages being sent multiple times

    static const int _sendMessageMultipleRetries = 5;
    static const int _sendMessageMultipleIntraMessageDelay = 500;

    QTimer  _sendMultipleTimer;
    int     _nextSendMessageMultipleIndex;

    QTime               _flightTimer;
    QTimer              _mapTrajectoryTimer;
    QmlObjectListModel  _mapTrajectoryList;
    QGeoCoordinate      _mapTrajectoryLastCoordinate;
    bool                _mapTrajectoryHaveFirstCoordinate;
    static const int    _mapTrajectoryMsecsBetweenPoints = 1000;

    QmlObjectListModel  _cameraTriggerPoints;

    QmlObjectListModel              _adsbVehicles;
    QMap<uint32_t, ADSBVehicle*>    _adsbICAOMap;

    // Toolbox references
    FirmwarePluginManager*      _firmwarePluginManager;
    JoystickManager*            _joystickManager;

    int                         _flowImageIndex;

    bool _allLinksInactiveSent; ///< true: allLinkInactive signal already sent one time

    uint                _messagesReceived;
    uint                _messagesSent;
    uint                _messagesLost;
    uint8_t             _messageSeq;
    uint8_t             _compID;
    bool                _heardFrom;

    int _firmwareMajorVersion;
    int _firmwareMinorVersion;
    int _firmwarePatchVersion;
    int _firmwareCustomMajorVersion;
    int _firmwareCustomMinorVersion;
    int _firmwareCustomPatchVersion;
    FIRMWARE_VERSION_TYPE _firmwareVersionType;

    QString _gitHash;
    quint64 _uid;

    int _lastAnnouncedLowBatteryPercent;

    SharedLinkInterfacePointer _priorityLink;  // We always keep a reference to the priority link to manage shutdown ordering

    // FactGroup facts

    Fact _rollFact;
    Fact _pitchFact;
    Fact _headingFact;
    Fact _groundSpeedFact;
    Fact _airSpeedFact;
    Fact _climbRateFact;
    Fact _altitudeRelativeFact;
    Fact _altitudeAMSLFact;
    Fact _flightDistanceFact;
    Fact _flightTimeFact;
    Fact _distanceToHomeFact;

    VehicleGPSFactGroup         _gpsFactGroup;
    VehicleBatteryFactGroup     _batteryFactGroup;
    VehicleWindFactGroup        _windFactGroup;
    VehicleVibrationFactGroup   _vibrationFactGroup;
    VehicleTemperatureFactGroup _temperatureFactGroup;

    static const char* _rollFactName;
    static const char* _pitchFactName;
    static const char* _headingFactName;
    static const char* _groundSpeedFactName;
    static const char* _airSpeedFactName;
    static const char* _climbRateFactName;
    static const char* _altitudeRelativeFactName;
    static const char* _altitudeAMSLFactName;
    static const char* _flightDistanceFactName;
    static const char* _flightTimeFactName;
    static const char* _distanceToHomeFactName;

    static const char* _gpsFactGroupName;
    static const char* _batteryFactGroupName;
    static const char* _windFactGroupName;
    static const char* _vibrationFactGroupName;
    static const char* _temperatureFactGroupName;

    static const int _vehicleUIUpdateRateMSecs = 100;

    // Settings keys
    static const char* _settingsGroup;
    static const char* _joystickModeSettingsKey;
    static const char* _joystickEnabledSettingsKey;

};<|MERGE_RESOLUTION|>--- conflicted
+++ resolved
@@ -33,11 +33,8 @@
 class JoystickManager;
 class UASMessage;
 class SettingsManager;
-<<<<<<< HEAD
 class ADSBVehicle;
-=======
 class QGCCameraManager;
->>>>>>> e2a03fe8
 
 Q_DECLARE_LOGGING_CATEGORY(VehicleLog)
 
@@ -318,10 +315,10 @@
     Q_PROPERTY(int                  telemetryLNoise         READ telemetryLNoise                                        NOTIFY telemetryLNoiseChanged)
     Q_PROPERTY(int                  telemetryRNoise         READ telemetryRNoise                                        NOTIFY telemetryRNoiseChanged)
     Q_PROPERTY(QVariantList         toolBarIndicators       READ toolBarIndicators                                      CONSTANT)
-<<<<<<< HEAD
-    Q_PROPERTY(QVariantList         cameraList              READ cameraList                                             CONSTANT)
     Q_PROPERTY(QmlObjectListModel*  adsbVehicles            READ adsbVehicles                                           CONSTANT)
     Q_PROPERTY(bool              initialPlanRequestComplete READ initialPlanRequestComplete                             NOTIFY initialPlanRequestCompleteChanged)
+    Q_PROPERTY(QVariantList         staticCameraList        READ staticCameraList                                       CONSTANT)
+    Q_PROPERTY(QGCCameraManager*    dynamicCameras          READ dynamicCameras                                         NOTIFY dynamicCamerasChanged)
 
     // Vehicle state used for guided control
     Q_PROPERTY(bool flying                  READ flying NOTIFY flyingChanged)                               ///< Vehicle is flying
@@ -331,28 +328,6 @@
     Q_PROPERTY(bool pauseVehicleSupported   READ pauseVehicleSupported CONSTANT)                            ///< Pause vehicle command is supported
     Q_PROPERTY(bool orbitModeSupported      READ orbitModeSupported CONSTANT)                               ///< Orbit mode is supported by this vehicle
     Q_PROPERTY(bool takeoffVehicleSupported READ takeoffVehicleSupported CONSTANT)                          ///< Guided takeoff supported
-=======
-    Q_PROPERTY(QVariantList         staticCameraList        READ staticCameraList                                       CONSTANT)
-    Q_PROPERTY(QGCCameraManager*    dynamicCameras          READ dynamicCameras                                         NOTIFY dynamicCamerasChanged)
-
-    /// true: Vehicle is flying, false: Vehicle is on ground
-    Q_PROPERTY(bool flying READ flying NOTIFY flyingChanged)
-
-    /// true: Vehicle is flying, false: Vehicle is on ground
-    Q_PROPERTY(bool landing READ landing NOTIFY landingChanged)
-
-    /// true: Vehicle is in Guided mode and can respond to guided commands, false: vehicle cannot respond to direct control commands
-    Q_PROPERTY(bool guidedMode READ guidedMode WRITE setGuidedMode NOTIFY guidedModeChanged)
-
-    /// true: Guided mode commands are supported by this vehicle
-    Q_PROPERTY(bool guidedModeSupported READ guidedModeSupported CONSTANT)
-
-    /// true: pauseVehicle command is supported
-    Q_PROPERTY(bool pauseVehicleSupported READ pauseVehicleSupported CONSTANT)
-
-    /// true: Orbit mode is supported by this vehicle
-    Q_PROPERTY(bool orbitModeSupported READ orbitModeSupported CONSTANT)
->>>>>>> e2a03fe8
 
     Q_PROPERTY(ParameterManager* parameterManager READ parameterManager CONSTANT)
 
@@ -713,10 +688,11 @@
     const QVariantList&         toolBarIndicators   ();
     const QVariantList&         staticCameraList    (void) const;
 
-    QGCCameraManager*           dynamicCameras      () { return _cameras; }
-
     bool capabilitiesKnown      (void) const { return _vehicleCapabilitiesKnown; }
     uint64_t capabilityBits     (void) const { return _capabilityBits; }    // Change signalled by capabilityBitsChanged
+    QGCCameraManager*           dynamicCameras      () { return _cameras; }
+
+    bool capabilitiesKnown(void) const { return _vehicleCapabilitiesKnown; }
 
     /// @true: When flying a mission the vehicle is always facing towards the next waypoint
     bool vehicleYawsToNextWaypointInMission(void) const;
