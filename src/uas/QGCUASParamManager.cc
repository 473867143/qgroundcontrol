--- conflicted
+++ resolved
@@ -2,11 +2,7 @@
 
 #include <QApplication>
 #include <QDir>
-<<<<<<< HEAD
-=======
-#include <QMessageBox>
 #include <QDebug>
->>>>>>> 1d97a7fd
 
 #include "UASInterface.h"
 #include "QGCMessageBox.h"
