--- conflicted
+++ resolved
@@ -178,13 +178,8 @@
         title:          qsTr("Select KML File")
         selectExisting: true
         nameFilters:    [ qsTr("KML files (*.kml)") ]
-<<<<<<< HEAD
-        fileExtension:  "kml"
-=======
         fileExtension:  QGroundControl.settingsManager.appSettings.kmlFileExtension
 
-
->>>>>>> 192653c3
         onAcceptedForLoad: {
             mapPolygon.loadKMLFile(file)
             mapFitFunctions.fitMapViewportToMissionItems()
