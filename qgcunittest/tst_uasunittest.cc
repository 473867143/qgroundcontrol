#include <QtCore/QString>
#include <QtTest/QtTest>
#include "UAS.h"
#include "MAVLinkProtocol.h"
#include "UASInterface.h"

class UASUnitTest : public QObject
{
    Q_OBJECT

public:
    #define  UASID  50
    MAVLinkProtocol* mav;
    UAS* uas;
    UASUnitTest();

private Q_SLOTS:
    void initTestCase();
    void cleanupTestCase();
<<<<<<< HEAD
    void getUASID_test();
    void getUASName_test();
    void getUpTime_test();
    void getCommunicationStatus_test();

private:

=======
    void testCase1();

protected:
    UAS *prueba;
>>>>>>> 683fda7c
};

UASUnitTest::UASUnitTest()
{
}

void UASUnitTest::initTestCase()
{
<<<<<<< HEAD
  mav= new MAVLinkProtocol();
  uas=new UAS(mav,UASID);
=======
  MAVLinkProtocol *mav= new MAVLinkProtocol();
   prueba=new UAS(mav,0);
>>>>>>> 683fda7c
}

void UASUnitTest::cleanupTestCase()
{
  delete uas;
  delete mav;

}

void UASUnitTest::getUASID_test()
{
    // Test a default ID of zero is assigned
    UAS* uas2 = new UAS(mav);
    QCOMPARE(uas2->getUASID(), 0);
    delete uas2;

    // Test that the chosen ID was assigned at construction
    QCOMPARE(uas->getUASID(), UASID);

    // Make sure that no other ID was sert
    QEXPECT_FAIL("", "When you set an ID it does not use the default ID of 0", Continue);
    QCOMPARE(uas->getUASID(), 0);
}

void UASUnitTest::getUASName_test()
{
  // Test that the name is build as MAV + ID
  QCOMPARE(uas->getUASName(), "MAV 0" + QString::number(UASID));

}

void UASUnitTest::getUpTime_test()
{
  UAS* uas2 = new UAS(mav);
  // Test that the uptime starts at zero to a
  // precision of seconds
  QCOMPARE(floor(uas2->getUptime()/1000.0), 0.0);

  // Sleep for three seconds
  QTest::qSleep(3000);

  // Test that the up time is computed correctly to a
  // precision of seconds
  QCOMPARE(floor(uas2->getUptime()/1000.0), 3.0);

  delete uas2;
}

void UASUnitTest::getCommunicationStatus_test()
{
<<<<<<< HEAD
  // Verify that upon construction the Comm status is disconnected
  QCOMPARE(uas->getCommunicationStatus(), static_cast<int>(UASInterface::COMM_DISCONNECTED));
=======

    QVERIFY2(true, "Failure");

>>>>>>> 683fda7c
}

QTEST_APPLESS_MAIN(UASUnitTest);

#include "tst_uasunittest.moc"<|MERGE_RESOLUTION|>--- conflicted
+++ resolved
@@ -17,7 +17,6 @@
 private Q_SLOTS:
     void initTestCase();
     void cleanupTestCase();
-<<<<<<< HEAD
     void getUASID_test();
     void getUASName_test();
     void getUpTime_test();
@@ -25,12 +24,8 @@
 
 private:
 
-=======
-    void testCase1();
-
 protected:
     UAS *prueba;
->>>>>>> 683fda7c
 };
 
 UASUnitTest::UASUnitTest()
@@ -39,13 +34,8 @@
 
 void UASUnitTest::initTestCase()
 {
-<<<<<<< HEAD
   mav= new MAVLinkProtocol();
   uas=new UAS(mav,UASID);
-=======
-  MAVLinkProtocol *mav= new MAVLinkProtocol();
-   prueba=new UAS(mav,0);
->>>>>>> 683fda7c
 }
 
 void UASUnitTest::cleanupTestCase()
@@ -96,14 +86,8 @@
 
 void UASUnitTest::getCommunicationStatus_test()
 {
-<<<<<<< HEAD
   // Verify that upon construction the Comm status is disconnected
   QCOMPARE(uas->getCommunicationStatus(), static_cast<int>(UASInterface::COMM_DISCONNECTED));
-=======
-
-    QVERIFY2(true, "Failure");
-
->>>>>>> 683fda7c
 }
 
 QTEST_APPLESS_MAIN(UASUnitTest);
