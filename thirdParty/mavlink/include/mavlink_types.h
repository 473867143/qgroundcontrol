#ifndef MAVLINK_TYPES_H_
#define MAVLINK_TYPES_H_

<<<<<<< HEAD
#include "inttypes.h"

enum MAV_CLASS
{
    MAV_CLASS_GENERIC = 0,        ///< Generic autopilot, full support for everything
    MAV_CLASS_PIXHAWK = 1,        ///< PIXHAWK autopilot, http://pixhawk.ethz.ch
    MAV_CLASS_SLUGS = 2,          ///< SLUGS autopilot, http://slugsuav.soe.ucsc.edu
    MAV_CLASS_ARDUPILOTMEGA = 3,  ///< ArduPilotMega / ArduCopter, http://diydrones.com
	MAV_CLASS_OPENPILOT = 4,      ///< OpenPilot, http://openpilot.org
	MAV_CLASS_GENERIC_MISSION_WAYPOINTS_ONLY = 5,  ///< Generic autopilot only supporting simple waypoints
	MAV_CLASS_GENERIC_MISSION_NAVIGATION_ONLY = 6, ///< Generic autopilot supporting waypoints and other simple navigation commands
	MAV_CLASS_GENERIC_MISSION_FULL = 7,            ///< Generic autopilot supporting the full mission command set
	MAV_CLASS_NONE = 8,           ///< No valid autopilot
	MAV_CLASS_SENSESOAR = 9,           ///< senseSoar autopilot
	MAV_CLASS_NB                  ///< Number of autopilot classes
};
=======
#include <inttypes.h>
>>>>>>> a81ecc23

enum MAV_ACTION
{
    MAV_ACTION_HOLD = 0,
    MAV_ACTION_MOTORS_START = 1,
    MAV_ACTION_LAUNCH = 2,
    MAV_ACTION_RETURN = 3,
    MAV_ACTION_EMCY_LAND = 4,
    MAV_ACTION_EMCY_KILL = 5,
    MAV_ACTION_CONFIRM_KILL = 6,
    MAV_ACTION_CONTINUE = 7,
    MAV_ACTION_MOTORS_STOP = 8,
    MAV_ACTION_HALT = 9,
    MAV_ACTION_SHUTDOWN = 10,
    MAV_ACTION_REBOOT = 11,
    MAV_ACTION_SET_MANUAL = 12,
    MAV_ACTION_SET_AUTO = 13,
    MAV_ACTION_STORAGE_READ = 14,
    MAV_ACTION_STORAGE_WRITE = 15,
    MAV_ACTION_CALIBRATE_RC = 16,
    MAV_ACTION_CALIBRATE_GYRO = 17,
    MAV_ACTION_CALIBRATE_MAG = 18,
    MAV_ACTION_CALIBRATE_ACC = 19,
    MAV_ACTION_CALIBRATE_PRESSURE = 20,
    MAV_ACTION_REC_START = 21,
    MAV_ACTION_REC_PAUSE = 22,
    MAV_ACTION_REC_STOP = 23,
    MAV_ACTION_TAKEOFF = 24,
    MAV_ACTION_NAVIGATE = 25,
    MAV_ACTION_LAND = 26,
    MAV_ACTION_LOITER = 27,
    MAV_ACTION_SET_ORIGIN = 28,
    MAV_ACTION_RELAY_ON = 29,
    MAV_ACTION_RELAY_OFF = 30,
    MAV_ACTION_GET_IMAGE = 31,
    MAV_ACTION_VIDEO_START = 32,
    MAV_ACTION_VIDEO_STOP = 33,
    MAV_ACTION_RESET_MAP = 34,
    MAV_ACTION_RESET_PLAN = 35,
    MAV_ACTION_DELAY_BEFORE_COMMAND = 36,
    MAV_ACTION_ASCEND_AT_RATE = 37,
    MAV_ACTION_CHANGE_MODE = 38,
    MAV_ACTION_LOITER_MAX_TURNS = 39,
    MAV_ACTION_LOITER_MAX_TIME = 40,
    MAV_ACTION_START_HILSIM = 41,
    MAV_ACTION_STOP_HILSIM = 42,    
    MAV_ACTION_NB        ///< Number of MAV actions
};

<<<<<<< HEAD
enum MAV_MODE
{
    MAV_MODE_UNINIT = 0,     ///< System is in undefined state
    MAV_MODE_LOCKED = 1,     ///< Motors are blocked, system is safe
    MAV_MODE_MANUAL = 2,     ///< System is allowed to be active, under manual (RC) control
    MAV_MODE_GUIDED = 3,     ///< System is allowed to be active, under autonomous control, manual setpoint
    MAV_MODE_AUTO =   4,     ///< System is allowed to be active, under autonomous control and navigation
    MAV_MODE_TEST1 =  5,     ///< Generic test mode, for custom use
    MAV_MODE_TEST2 =  6,     ///< Generic test mode, for custom use
    MAV_MODE_TEST3 =  7,     ///< Generic test mode, for custom use
    MAV_MODE_READY =  8,     ///< System is ready, motors are unblocked, but controllers are inactive
    MAV_MODE_RC_TRAINING = 9 ///< System is blocked, only RC valued are read and reported back
};

enum MAV_STATE
{
    MAV_STATE_UNINIT = 0,
    MAV_STATE_BOOT,
    MAV_STATE_CALIBRATING,
    MAV_STATE_STANDBY,
    MAV_STATE_ACTIVE,
    MAV_STATE_CRITICAL,
    MAV_STATE_EMERGENCY,
    MAV_STATE_HILSIM,
    MAV_STATE_POWEROFF
};

enum MAV_NAV
{
    MAV_NAV_GROUNDED = 0,
    MAV_NAV_LIFTOFF,
    MAV_NAV_HOLD,
    MAV_NAV_WAYPOINT,
    MAV_NAV_VECTOR,
    MAV_NAV_RETURNING,
    MAV_NAV_LANDING,
    MAV_NAV_LOST,
    MAV_NAV_LOITER,
	MAV_NAV_FREE_DRIFT
};

enum MAV_TYPE
{
    MAV_GENERIC = 0,
    MAV_FIXED_WING = 1,
    MAV_QUADROTOR = 2,
    MAV_COAXIAL = 3,
    MAV_HELICOPTER = 4,
    MAV_GROUND = 5,
    OCU = 6,
	MAV_AIRSHIP = 7,
	MAV_FREE_BALLOON = 8,
	MAV_ROCKET = 9,
	UGV_GROUND_ROVER = 10,
	UGV_SURFACE_SHIP = 11
};

enum MAV_AUTOPILOT_TYPE
{
    MAV_AUTOPILOT_GENERIC = 0,
    MAV_AUTOPILOT_PIXHAWK = 1,
    MAV_AUTOPILOT_SLUGS = 2,
    MAV_AUTOPILOT_ARDUPILOTMEGA = 3,
	MAV_AUTOPILOT_NONE = 4,
	MAV_AUTOPILOT_SENSESOAR = 5
};

enum MAV_COMPONENT
{
    MAV_COMP_ID_GPS,
    MAV_COMP_ID_WAYPOINTPLANNER,
    MAV_COMP_ID_BLOBTRACKER,
    MAV_COMP_ID_PATHPLANNER,
    MAV_COMP_ID_AIRSLAM,
    MAV_COMP_ID_MAPPER,
    MAV_COMP_ID_CAMERA,
    MAV_COMP_ID_IMU = 200,
	MAV_COMP_ID_IMU_2 = 201,
	MAV_COMP_ID_IMU_3 = 202,
    MAV_COMP_ID_UDP_BRIDGE = 240,
    MAV_COMP_ID_UART_BRIDGE = 241,
    MAV_COMP_ID_SYSTEM_CONTROL = 250
};

enum MAV_FRAME
{
    MAV_FRAME_GLOBAL = 0,
    MAV_FRAME_LOCAL = 1,
    MAV_FRAME_MISSION = 2,
	MAV_FRAME_GLOBAL_RELATIVE_ALT = 3,
        MAV_FRAME_LOCAL_ENU = 4
};

enum MAVLINK_DATA_STREAM_TYPE
{
    MAVLINK_DATA_STREAM_IMG_JPEG,
	MAVLINK_DATA_STREAM_IMG_BMP,
	MAVLINK_DATA_STREAM_IMG_RAW8U,
	MAVLINK_DATA_STREAM_IMG_RAW32U,
	MAVLINK_DATA_STREAM_IMG_PGM,
	MAVLINK_DATA_STREAM_IMG_PNG
	
};

#define MAVLINK_STX 0x55 ///< Packet start sign
#define MAVLINK_STX_LEN 1 ///< Length of start sign
=======
#ifndef MAVLINK_MAX_PAYLOAD_LEN
// it is possible to override this, but be careful!
>>>>>>> a81ecc23
#define MAVLINK_MAX_PAYLOAD_LEN 255 ///< Maximum payload length
#endif

#define MAVLINK_CORE_HEADER_LEN 5 ///< Length of core header (of the comm. layer): message length (1 byte) + message sequence (1 byte) + message system id (1 byte) + message component id (1 byte) + message type id (1 byte)
#define MAVLINK_NUM_HEADER_BYTES (MAVLINK_CORE_HEADER_LEN + 1) ///< Length of all header bytes, including core and checksum
#define MAVLINK_NUM_CHECKSUM_BYTES 2
#define MAVLINK_NUM_NON_PAYLOAD_BYTES (MAVLINK_NUM_HEADER_BYTES + MAVLINK_NUM_CHECKSUM_BYTES)

#define MAVLINK_MAX_PACKET_LEN (MAVLINK_MAX_PAYLOAD_LEN + MAVLINK_NUM_NON_PAYLOAD_BYTES) ///< Maximum packet length

typedef struct param_union {
	union {
		float param_float;
		int32_t param_int32;
		uint32_t param_uint32;
	};
	uint8_t type;
} mavlink_param_union_t;

typedef struct __mavlink_system {
    uint8_t sysid;   ///< Used by the MAVLink message_xx_send() convenience function
    uint8_t compid;  ///< Used by the MAVLink message_xx_send() convenience function
    uint8_t type;    ///< Unused, can be used by user to store the system's type
    uint8_t state;   ///< Unused, can be used by user to store the system's state
    uint8_t mode;    ///< Unused, can be used by user to store the system's mode
    uint8_t nav_mode;    ///< Unused, can be used by user to store the system's navigation mode
} mavlink_system_t;

typedef struct __mavlink_message {
	uint16_t checksum; /// sent at end of packet
	uint8_t magic;   ///< protocol magic marker
	uint8_t len;     ///< Length of payload
	uint8_t seq;     ///< Sequence of packet
	uint8_t sysid;   ///< ID of message sender system/aircraft
	uint8_t compid;  ///< ID of the message sender component
	uint8_t msgid;   ///< ID of message in payload
	uint64_t payload64[(MAVLINK_MAX_PAYLOAD_LEN+MAVLINK_NUM_CHECKSUM_BYTES+7)/8];
} mavlink_message_t;

typedef enum {
	MAVLINK_TYPE_CHAR     = 0,
	MAVLINK_TYPE_UINT8_T  = 1,
	MAVLINK_TYPE_INT8_T   = 2,
	MAVLINK_TYPE_UINT16_T = 3,
	MAVLINK_TYPE_INT16_T  = 4,
	MAVLINK_TYPE_UINT32_T = 5,
	MAVLINK_TYPE_INT32_T  = 6,
	MAVLINK_TYPE_UINT64_T = 7,
	MAVLINK_TYPE_INT64_T  = 8,
	MAVLINK_TYPE_FLOAT    = 9,
	MAVLINK_TYPE_DOUBLE   = 10
} mavlink_message_type_t;

#define MAVLINK_MAX_FIELDS 64

typedef struct __mavlink_field_info {
	const char *name;             // name of this field
	const char *print_format;     // printing format hint, or NULL
	mavlink_message_type_t type;  // type of this field
	unsigned array_length;        // if non-zero, field is an array
	unsigned wire_offset;         // offset of each field in the payload
	unsigned structure_offset;    // offset in a C structure
} mavlink_field_info_t;

// note that in this structure the order of fields is the order
// in the XML file, not necessary the wire order
typedef struct __mavlink_message_info {
	const char *name;                                      // name of the message
	unsigned num_fields;                                   // how many fields in this message
	mavlink_field_info_t fields[MAVLINK_MAX_FIELDS];       // field information
} mavlink_message_info_t;

#define _MAV_PAYLOAD(msg) ((char *)(&(msg)->payload64[0]))

// checksum is immediately after the payload bytes
#define mavlink_ck_a(msg) *(msg->len + (uint8_t *)_MAV_PAYLOAD(msg))
#define mavlink_ck_b(msg) *((msg->len+(uint16_t)1) + (uint8_t *)_MAV_PAYLOAD(msg))

typedef enum {
    MAVLINK_COMM_0,
    MAVLINK_COMM_1,
    MAVLINK_COMM_2,
    MAVLINK_COMM_3
} mavlink_channel_t;

/*
 * applications can set MAVLINK_COMM_NUM_BUFFERS to the maximum number
 * of buffers they will use. If more are used, then the result will be
 * a stack overrun
 */
#ifndef MAVLINK_COMM_NUM_BUFFERS
#if (defined linux) | (defined __linux) | (defined  __MACH__) | (defined _WIN32)
# define MAVLINK_COMM_NUM_BUFFERS 16
#else
# define MAVLINK_COMM_NUM_BUFFERS 4
#endif
#endif

typedef enum {
    MAVLINK_PARSE_STATE_UNINIT=0,
    MAVLINK_PARSE_STATE_IDLE,
    MAVLINK_PARSE_STATE_GOT_STX,
    MAVLINK_PARSE_STATE_GOT_SEQ,
    MAVLINK_PARSE_STATE_GOT_LENGTH,
    MAVLINK_PARSE_STATE_GOT_SYSID,
    MAVLINK_PARSE_STATE_GOT_COMPID,
    MAVLINK_PARSE_STATE_GOT_MSGID,
    MAVLINK_PARSE_STATE_GOT_PAYLOAD,
    MAVLINK_PARSE_STATE_GOT_CRC1
} mavlink_parse_state_t; ///< The state machine for the comm parser

typedef struct __mavlink_status {
    uint8_t msg_received;               ///< Number of received messages
    uint8_t buffer_overrun;             ///< Number of buffer overruns
    uint8_t parse_error;                ///< Number of parse errors
    mavlink_parse_state_t parse_state;  ///< Parsing state machine
    uint8_t packet_idx;                 ///< Index in current packet
    uint8_t current_rx_seq;             ///< Sequence number of last packet received
    uint8_t current_tx_seq;             ///< Sequence number of last packet sent
    uint16_t packet_rx_success_count;   ///< Received packets
    uint16_t packet_rx_drop_count;      ///< Number of packet drops
} mavlink_status_t;

#define MAVLINK_BIG_ENDIAN 0
#define MAVLINK_LITTLE_ENDIAN 1

#endif /* MAVLINK_TYPES_H_ */<|MERGE_RESOLUTION|>--- conflicted
+++ resolved
@@ -1,26 +1,7 @@
 #ifndef MAVLINK_TYPES_H_
 #define MAVLINK_TYPES_H_
 
-<<<<<<< HEAD
-#include "inttypes.h"
-
-enum MAV_CLASS
-{
-    MAV_CLASS_GENERIC = 0,        ///< Generic autopilot, full support for everything
-    MAV_CLASS_PIXHAWK = 1,        ///< PIXHAWK autopilot, http://pixhawk.ethz.ch
-    MAV_CLASS_SLUGS = 2,          ///< SLUGS autopilot, http://slugsuav.soe.ucsc.edu
-    MAV_CLASS_ARDUPILOTMEGA = 3,  ///< ArduPilotMega / ArduCopter, http://diydrones.com
-	MAV_CLASS_OPENPILOT = 4,      ///< OpenPilot, http://openpilot.org
-	MAV_CLASS_GENERIC_MISSION_WAYPOINTS_ONLY = 5,  ///< Generic autopilot only supporting simple waypoints
-	MAV_CLASS_GENERIC_MISSION_NAVIGATION_ONLY = 6, ///< Generic autopilot supporting waypoints and other simple navigation commands
-	MAV_CLASS_GENERIC_MISSION_FULL = 7,            ///< Generic autopilot supporting the full mission command set
-	MAV_CLASS_NONE = 8,           ///< No valid autopilot
-	MAV_CLASS_SENSESOAR = 9,           ///< senseSoar autopilot
-	MAV_CLASS_NB                  ///< Number of autopilot classes
-};
-=======
 #include <inttypes.h>
->>>>>>> a81ecc23
 
 enum MAV_ACTION
 {
@@ -70,117 +51,8 @@
     MAV_ACTION_NB        ///< Number of MAV actions
 };
 
-<<<<<<< HEAD
-enum MAV_MODE
-{
-    MAV_MODE_UNINIT = 0,     ///< System is in undefined state
-    MAV_MODE_LOCKED = 1,     ///< Motors are blocked, system is safe
-    MAV_MODE_MANUAL = 2,     ///< System is allowed to be active, under manual (RC) control
-    MAV_MODE_GUIDED = 3,     ///< System is allowed to be active, under autonomous control, manual setpoint
-    MAV_MODE_AUTO =   4,     ///< System is allowed to be active, under autonomous control and navigation
-    MAV_MODE_TEST1 =  5,     ///< Generic test mode, for custom use
-    MAV_MODE_TEST2 =  6,     ///< Generic test mode, for custom use
-    MAV_MODE_TEST3 =  7,     ///< Generic test mode, for custom use
-    MAV_MODE_READY =  8,     ///< System is ready, motors are unblocked, but controllers are inactive
-    MAV_MODE_RC_TRAINING = 9 ///< System is blocked, only RC valued are read and reported back
-};
-
-enum MAV_STATE
-{
-    MAV_STATE_UNINIT = 0,
-    MAV_STATE_BOOT,
-    MAV_STATE_CALIBRATING,
-    MAV_STATE_STANDBY,
-    MAV_STATE_ACTIVE,
-    MAV_STATE_CRITICAL,
-    MAV_STATE_EMERGENCY,
-    MAV_STATE_HILSIM,
-    MAV_STATE_POWEROFF
-};
-
-enum MAV_NAV
-{
-    MAV_NAV_GROUNDED = 0,
-    MAV_NAV_LIFTOFF,
-    MAV_NAV_HOLD,
-    MAV_NAV_WAYPOINT,
-    MAV_NAV_VECTOR,
-    MAV_NAV_RETURNING,
-    MAV_NAV_LANDING,
-    MAV_NAV_LOST,
-    MAV_NAV_LOITER,
-	MAV_NAV_FREE_DRIFT
-};
-
-enum MAV_TYPE
-{
-    MAV_GENERIC = 0,
-    MAV_FIXED_WING = 1,
-    MAV_QUADROTOR = 2,
-    MAV_COAXIAL = 3,
-    MAV_HELICOPTER = 4,
-    MAV_GROUND = 5,
-    OCU = 6,
-	MAV_AIRSHIP = 7,
-	MAV_FREE_BALLOON = 8,
-	MAV_ROCKET = 9,
-	UGV_GROUND_ROVER = 10,
-	UGV_SURFACE_SHIP = 11
-};
-
-enum MAV_AUTOPILOT_TYPE
-{
-    MAV_AUTOPILOT_GENERIC = 0,
-    MAV_AUTOPILOT_PIXHAWK = 1,
-    MAV_AUTOPILOT_SLUGS = 2,
-    MAV_AUTOPILOT_ARDUPILOTMEGA = 3,
-	MAV_AUTOPILOT_NONE = 4,
-	MAV_AUTOPILOT_SENSESOAR = 5
-};
-
-enum MAV_COMPONENT
-{
-    MAV_COMP_ID_GPS,
-    MAV_COMP_ID_WAYPOINTPLANNER,
-    MAV_COMP_ID_BLOBTRACKER,
-    MAV_COMP_ID_PATHPLANNER,
-    MAV_COMP_ID_AIRSLAM,
-    MAV_COMP_ID_MAPPER,
-    MAV_COMP_ID_CAMERA,
-    MAV_COMP_ID_IMU = 200,
-	MAV_COMP_ID_IMU_2 = 201,
-	MAV_COMP_ID_IMU_3 = 202,
-    MAV_COMP_ID_UDP_BRIDGE = 240,
-    MAV_COMP_ID_UART_BRIDGE = 241,
-    MAV_COMP_ID_SYSTEM_CONTROL = 250
-};
-
-enum MAV_FRAME
-{
-    MAV_FRAME_GLOBAL = 0,
-    MAV_FRAME_LOCAL = 1,
-    MAV_FRAME_MISSION = 2,
-	MAV_FRAME_GLOBAL_RELATIVE_ALT = 3,
-        MAV_FRAME_LOCAL_ENU = 4
-};
-
-enum MAVLINK_DATA_STREAM_TYPE
-{
-    MAVLINK_DATA_STREAM_IMG_JPEG,
-	MAVLINK_DATA_STREAM_IMG_BMP,
-	MAVLINK_DATA_STREAM_IMG_RAW8U,
-	MAVLINK_DATA_STREAM_IMG_RAW32U,
-	MAVLINK_DATA_STREAM_IMG_PGM,
-	MAVLINK_DATA_STREAM_IMG_PNG
-	
-};
-
-#define MAVLINK_STX 0x55 ///< Packet start sign
-#define MAVLINK_STX_LEN 1 ///< Length of start sign
-=======
 #ifndef MAVLINK_MAX_PAYLOAD_LEN
 // it is possible to override this, but be careful!
->>>>>>> a81ecc23
 #define MAVLINK_MAX_PAYLOAD_LEN 255 ///< Maximum payload length
 #endif
 
