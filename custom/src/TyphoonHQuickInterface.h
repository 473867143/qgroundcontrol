/*!
 * @file
 *   @brief ST16 QtQuick Interface
 *   @author Gus Grubba <mavlink@grubba.com>
 *
 */

#pragma once

#include "TyphoonHCommon.h"
#include "VideoReceiver.h"
#include "Vehicle.h"

#include <QQmlListProperty>

class YExportFiles;
#if defined(__androidx86__)
class TyphoonHM4Interface;
#endif
#if defined(__planner__)
class QGCSyncFilesDesktop;
#else
class QGCSyncFilesMobile;
#endif

class TyphoonHQuickInterface;
class QUdpSocket;

#define YUNEEC_VIDEO_EXTENSION  ".mkv"

#define QGC_UDP_BROADCAST_PORT  14549
#define QGC_RPC_PORT            14548

#define QGC_MOBILE_NAME         "ST16S_"    //-- Needs to go to AppSettings

//-----------------------------------------------------------------------------
// Vehicle List
class TyphoonSSIDItem : public QObject
{
    Q_OBJECT
public:
    TyphoonSSIDItem(QString ssid, int rssi)
        : _ssid(ssid)
        , _rssi(rssi)
    {
    }

    Q_PROPERTY(QString  ssid    READ ssid                   CONSTANT)
    Q_PROPERTY(int      rssi    READ rssi   WRITE setRssi   NOTIFY rssiChanged)

    QString     ssid        () { return _ssid; }
    int         rssi        () { return _rssi; }

    void        setRssi     (int rssi) { _rssi = rssi; emit rssiChanged(); }

signals:
    void rssiChanged ();

protected:
    QString _ssid;
    int     _rssi;
};

//-----------------------------------------------------------------------------
// File Copy
class TyphoonHFileCopy : public QObject
{
    Q_OBJECT
public:
    TyphoonHFileCopy    (const QString& src, const QString& dst)
        : QObject(NULL)
        , _src(src)
        , _dst(dst)
    {
    }
signals:
    void    copyProgress    (int current);
    void    copyError       (QString errorMsg);
    void    copyDone        ();
public slots:
    void    startCopy       ();
private:
    QString _src;
    QString _dst;
};

//-----------------------------------------------------------------------------
// Media List
class TyphoonMediaItem : public QObject
{
    Q_OBJECT
public:
    TyphoonMediaItem()
        : _parent(NULL)
        , _selected(false)
    {
    }
    TyphoonMediaItem(TyphoonHQuickInterface* parent, QString fileName)
        : QObject((QObject*)parent)
        , _parent(parent)
        , _fileName(fileName)
        , _selected(false)
    {
        _isVideo = fileName.endsWith(YUNEEC_VIDEO_EXTENSION, Qt::CaseInsensitive);
    }

    Q_PROPERTY(QString  fileName    READ fileName                       CONSTANT)
    Q_PROPERTY(bool     selected    READ selected   WRITE setSelected   NOTIFY selectedChanged)
    Q_PROPERTY(bool     isVideo     READ isVideo                        CONSTANT)

    QString     fileName    () { return _fileName; }
    bool        selected    () { return _selected; }
    bool        isVideo     () { return _isVideo;  }

    void        setSelected (bool sel);

signals:
    void        selectedChanged ();

protected:
    TyphoonHQuickInterface*     _parent;
    QString                     _fileName;
    bool                        _selected;
    bool                        _isVideo;
};

//-----------------------------------------------------------------------------
// QtQuick Interface (UI)
class TyphoonHQuickInterface : public QObject
{
    Q_OBJECT
    friend class TyphoonMediaItem;
public:
    TyphoonHQuickInterface(QObject* parent = NULL);
    ~TyphoonHQuickInterface();

    //-- QtQuick Interface
    enum M4State {
        M4_STATE_NONE           = 0,
        M4_STATE_AWAIT          = 1,
        M4_STATE_BIND           = 2,
        M4_STATE_CALIBRATION    = 3,
        M4_STATE_SETUP          = 4,
        M4_STATE_RUN            = 5,
        M4_STATE_SIM            = 6,
        M4_STATE_FACTORY_CAL    = 7
    };

    enum CalibrationState {
        CalibrationStateNone = 0,
        CalibrationStateMin,
        CalibrationStateMid,
        CalibrationStateMax,
        CalibrationStateRag,
    };

    enum ThermalViewMode {
        ThermalOff = 0,
        ThermalBlend,
        ThermalFull,
        ThermalPIP,
    };

    enum LedState {
        LedAllOn,
        LedAllOff,
        LedFrontOff
    };

    Q_ENUMS(M4State)
    Q_ENUMS(CalibrationState)
    Q_ENUMS(ThermalViewMode)
    Q_ENUMS(LedState)

    Q_PROPERTY(M4State          m4State         READ    m4State             NOTIFY m4StateChanged)
    Q_PROPERTY(QString          m4StateStr      READ    m4StateStr          NOTIFY m4StateChanged)
    Q_PROPERTY(bool             hardwareGPS     READ    hardwareGPS         CONSTANT)
    Q_PROPERTY(double           latitude        READ    latitude            NOTIFY controllerLocationChanged)
    Q_PROPERTY(double           longitude       READ    longitude           NOTIFY controllerLocationChanged)
    Q_PROPERTY(double           altitude        READ    altitude            NOTIFY controllerLocationChanged)
    Q_PROPERTY(double           speed           READ    altitude            NOTIFY controllerLocationChanged)
    Q_PROPERTY(double           gpsCount        READ    gpsCount            NOTIFY controllerLocationChanged)
    Q_PROPERTY(double           gpsAccuracy     READ    gpsAccuracy         NOTIFY controllerLocationChanged)
    Q_PROPERTY(QVariantList     ssidList        READ    ssidList            NOTIFY ssidListChanged)
    Q_PROPERTY(bool             scanningWiFi    READ    scanningWiFi        NOTIFY scanningWiFiChanged)
    Q_PROPERTY(bool             bindingWiFi     READ    bindingWiFi         NOTIFY bindingWiFiChanged)
    Q_PROPERTY(bool             isTyphoon       READ    isTyphoon           NOTIFY wifiConnectedChanged)
    Q_PROPERTY(bool             connected       READ    connected           NOTIFY wifiConnectedChanged)
    Q_PROPERTY(bool             newPasswordSet  READ    newPasswordSet      WRITE setNewPasswordSet         NOTIFY newPasswordSetChanged)
    Q_PROPERTY(QString          connectedSSID   READ    connectedSSID       NOTIFY connectedSSIDChanged)
    Q_PROPERTY(QString          connectedCamera READ    connectedCamera     NOTIFY connectedSSIDChanged)
    Q_PROPERTY(int              rssi            READ    rssi                NOTIFY rssiChanged)
    Q_PROPERTY(qreal            rcBattery       READ    rcBattery           NOTIFY rcBatteryChanged)
    Q_PROPERTY(QString          flightTime      READ    flightTime          NOTIFY flightTimeChanged)
    Q_PROPERTY(bool             copyingFiles    READ    copyingFiles        NOTIFY copyingFilesChanged)
    Q_PROPERTY(bool             copyingDone     READ    copyingDone         NOTIFY copyingDoneChanged)
    Q_PROPERTY(QString          copyMessage     READ    copyMessage         NOTIFY copyMessageChanged)
    Q_PROPERTY(bool             isFactoryApp    READ    isFactoryApp        CONSTANT)
    Q_PROPERTY(bool             isUpdaterApp    READ    isUpdaterApp        CONSTANT)
    Q_PROPERTY(bool             isInternet      READ    isInternet          NOTIFY isInternetChanged)
    Q_PROPERTY(bool             isDefaultPwd    READ    isDefaultPwd        NOTIFY isDefaultPwdChanged)
    Q_PROPERTY(bool             desktopPlanner  READ    desktopPlanner      CONSTANT)
#if defined(__planner__)
    Q_PROPERTY(QGCSyncFilesDesktop* desktopSync READ    desktopSync         NOTIFY desktopSyncChanged)
#else
    Q_PROPERTY(QGCSyncFilesMobile* mobileSync   READ    mobileSync          NOTIFY mobileSyncChanged)
#endif
    Q_PROPERTY(bool             firstRun            READ    firstRun            WRITE   setFirstRun         NOTIFY  firstRunChanged)
    Q_PROPERTY(bool             wifiAlertEnabled    READ    wifiAlertEnabled    WRITE   setWifiAlertEnabled NOTIFY  wifiAlertEnabledChanged)
<<<<<<< HEAD
    Q_PROPERTY(LedState         ledOptions          READ    ledOptions          WRITE   setLedOptions       NOTIFY  ledOptionsChanged)
=======
    Q_PROPERTY(bool             browseVideos        READ    browseVideos        WRITE   setBrowseVideos     NOTIFY  browseVideosChanged)
>>>>>>> 31f24346

    Q_PROPERTY(int              J1              READ    J1                  NOTIFY rawChannelChanged)
    Q_PROPERTY(int              J2              READ    J2                  NOTIFY rawChannelChanged)
    Q_PROPERTY(int              J3              READ    J3                  NOTIFY rawChannelChanged)
    Q_PROPERTY(int              J4              READ    J4                  NOTIFY rawChannelChanged)
    Q_PROPERTY(int              K1              READ    K1                  NOTIFY rawChannelChanged)
    Q_PROPERTY(int              K2              READ    K2                  NOTIFY rawChannelChanged)
    Q_PROPERTY(int              K3              READ    K3                  NOTIFY rawChannelChanged)
    Q_PROPERTY(int              T12             READ    T12                 NOTIFY rawChannelChanged)
    Q_PROPERTY(int              T34             READ    T34                 NOTIFY rawChannelChanged)
    Q_PROPERTY(int              ASwitch         READ    ASwitch             NOTIFY rawChannelChanged)

    Q_PROPERTY(int              J1Cal           READ    J1Cal               NOTIFY calibrationStateChanged)
    Q_PROPERTY(int              J2Cal           READ    J2Cal               NOTIFY calibrationStateChanged)
    Q_PROPERTY(int              J3Cal           READ    J3Cal               NOTIFY calibrationStateChanged)
    Q_PROPERTY(int              J4Cal           READ    J4Cal               NOTIFY calibrationStateChanged)
    Q_PROPERTY(int              K1Cal           READ    K1Cal               NOTIFY calibrationStateChanged)
    Q_PROPERTY(int              K2Cal           READ    K2Cal               NOTIFY calibrationStateChanged)
    Q_PROPERTY(int              K3Cal           READ    K3Cal               NOTIFY calibrationStateChanged)

    Q_PROPERTY(bool             calibrationComplete     READ    calibrationComplete NOTIFY calibrationCompleteChanged)
    Q_PROPERTY(bool             rcActive                READ    rcActive            NOTIFY rcActiveChanged)

    Q_PROPERTY(QString          updateError     READ    updateError         NOTIFY updateErrorChanged)
    Q_PROPERTY(int              updateProgress  READ    updateProgress      NOTIFY updateProgressChanged)
    Q_PROPERTY(bool             updateDone      READ    updateDone          NOTIFY updateDoneChanged)
    Q_PROPERTY(bool             updating        READ    updating            NOTIFY updatingChanged)

    Q_PROPERTY(VideoReceiver*   videoReceiver       READ    videoReceiver       CONSTANT)
    Q_PROPERTY(bool             thermalImagePresent READ    thermalImagePresent NOTIFY thermalImagePresentChanged)
    Q_PROPERTY(ThermalViewMode  thermalMode         READ    thermalMode         WRITE  setThermalMode       NOTIFY thermalModeChanged)
    Q_PROPERTY(double           thermalOpacity      READ    thermalOpacity      WRITE  setThermalOpacity    NOTIFY thermalOpacityChanged)

    Q_PROPERTY(int              distSensorMin       READ    distSensorMin       NOTIFY distSensorMinChanged)
    Q_PROPERTY(int              distSensorMax       READ    distSensorMax       NOTIFY distSensorMaxChanged)
    Q_PROPERTY(int              distSensorCur       READ    distSensorCur       NOTIFY distSensorCurChanged)
    Q_PROPERTY(bool             obsState            READ    obsState            NOTIFY obsStateChanged)

    Q_INVOKABLE void enterBindMode      ();
    Q_INVOKABLE void initM4             ();
    Q_INVOKABLE void startScan          (int delay = 0);
    Q_INVOKABLE void stopScan           ();
    Q_INVOKABLE void bindWIFI           (QString ssid, QString password);
    Q_INVOKABLE void resetWifi          ();
    Q_INVOKABLE bool isWifiConfigured   (QString ssid);
    Q_INVOKABLE int  rawChannel         (int channel);
    Q_INVOKABLE int  calChannelState    (int channel);
    Q_INVOKABLE void initExport         ();
    Q_INVOKABLE void exportData         (bool exportUTM, bool exportSkyward);
    Q_INVOKABLE void cancelExportData   ();
    Q_INVOKABLE void importMission      ();
    Q_INVOKABLE void manualBind         ();
    Q_INVOKABLE void startCalibration   ();
    Q_INVOKABLE void stopCalibration    ();
    Q_INVOKABLE void setWiFiPassword    (QString pwd, bool restart);
    Q_INVOKABLE void factoryTest        ();
    Q_INVOKABLE void launchBroswer      (QString url);
    Q_INVOKABLE void launchUpdater      ();
    Q_INVOKABLE bool shouldWeShowUpdate ();

    //-- Android image update
    Q_INVOKABLE bool checkForUpdate     ();
    Q_INVOKABLE void updateSystemImage  ();

    M4State     m4State             ();
    QString     m4StateStr          ();
    QString     connectedSSID       ();
    QString     connectedCamera     ();

#if defined(__androidx86__)
    bool        hardwareGPS         () { return true; }
#else
    bool        hardwareGPS         () { return false; }
#endif

    double      latitude            ();
    double      longitude           ();
    double      altitude            ();
    double      speed               ();
    double      gpsCount            ();
    double      gpsAccuracy         ();
    QVariantList& ssidList          () { return _ssidList; }
    bool        scanningWiFi        () { return _scanningWiFi; }
    bool        bindingWiFi         () { return _bindingWiFi; }
    bool        isTyphoon           ();
    bool        connected           ();
    bool        copyingFiles        () { return _copyingFiles; }
    bool        copyingDone         () { return _copyingDone; }
    int         rssi                ();
    qreal       rcBattery           ();
    QString     flightTime          ();
    QString     copyMessage         () { return _copyMessage; }
    bool        wifiAlertEnabled    () { return _wifiAlertEnabled; }
    bool        browseVideos        () { return _browseVideos; }
    bool        rcActive            ();
    bool        isFactoryApp        () { return _isFactoryApp; }
    bool        isUpdaterApp        () { return _isUpdaterApp; }
    bool        isInternet          ();
    bool        isDefaultPwd        ();
    bool        firstRun            ();
#if defined (__planner__)
    bool        desktopPlanner      () { return true; }
    QGCSyncFilesDesktop* desktopSync() { return _desktopSync; }
#else
    bool        desktopPlanner      () { return false; }
    QGCSyncFilesMobile* mobileSync  () { return _mobileSync; }
#endif
#if defined(__androidx86__)
    void        init                (TyphoonHM4Interface* pHandler);
#else
    void        init                ();
#endif
    void        setWifiAlertEnabled (bool enabled) { _wifiAlertEnabled = enabled; emit wifiAlertEnabledChanged(); }
    void        setFirstRun         (bool set);
    void        setBrowseVideos     (bool video);

    bool        newPasswordSet      () { return _newPasswordSet; }
    void        setNewPasswordSet   (bool set) { _newPasswordSet = set; emit newPasswordSetChanged(); }

    LedState    ledOptions          () { return _ledState; }
    void        setLedOptions       (LedState option);

    int         J1                  () { return rawChannel(0); }
    int         J2                  () { return rawChannel(1); }
    int         J3                  () { return rawChannel(2); }
    int         J4                  () { return rawChannel(3); }
    int         K1                  () { return rawChannel(4); }
    int         K2                  () { return rawChannel(5); }
    int         K3                  () { return rawChannel(6); }
    int         T12                 () { return rawChannel(7); }
    int         T34                 () { return rawChannel(8); }
    int         ASwitch             () { return rawChannel(9); }

    int         J1Cal               () { return calChannelState(0); }
    int         J2Cal               () { return calChannelState(1); }
    int         J3Cal               () { return calChannelState(2); }
    int         J4Cal               () { return calChannelState(3); }
    int         K1Cal               () { return calChannelState(4); }
    int         K2Cal               () { return calChannelState(5); }
    int         K3Cal               () { return calChannelState(6); }

    bool        calibrationComplete ();
    bool        thermalImagePresent ();

    QString     updateError         () { return _updateError; }
    int         updateProgress      () { return _updateProgress; }
    bool        updateDone          () { return _updateDone; }
    bool        updating            () { return _pFileCopy != NULL; }
    VideoReceiver*  videoReceiver   () { return _videoReceiver; }
    ThermalViewMode thermalMode     () { return _thermalMode; }
    void        setThermalMode      (ThermalViewMode mode);
    double      thermalOpacity      () { return _thermalOpacity; }
    void        setThermalOpacity   (double val);

    int         distSensorMin       () { return _distSensorMin; }
    int         distSensorMax       () { return _distSensorMax; }
    int         distSensorCur       () { return _distSensorCur; }
    bool        obsState            () { return _obsState; }

    //-- Media Player
    Q_PROPERTY(QQmlListProperty<TyphoonMediaItem> mediaList READ mediaList NOTIFY mediaListChanged)
    Q_PROPERTY(int selectedCount READ selectedCount NOTIFY selectedCountChanged)
    QQmlListProperty<TyphoonMediaItem> mediaList();
    Q_INVOKABLE void refreshMeadiaList      ();
    Q_INVOKABLE void selectAllMedia         (bool selected);
    Q_INVOKABLE void deleteSelectedMedia    ();
    void                appendMediaItem     (TyphoonMediaItem* mediaItem);
    TyphoonMediaItem*   mediaItem           (int index);
    int                 mediaCount          ();
    void                clearMediaItems     ();
    int                 selectedCount       () { return _selectedCount; }

private:
    static void appendMediaItem(QQmlListProperty<TyphoonMediaItem>*, TyphoonMediaItem*);
    static TyphoonMediaItem* mediaItem(QQmlListProperty<TyphoonMediaItem>*, int);
    static int mediaCount(QQmlListProperty<TyphoonMediaItem>*);
    static void clearMediaItems(QQmlListProperty<TyphoonMediaItem>*);

signals:
    void    m4StateChanged              ();
    void    controllerLocationChanged   ();
    void    ssidListChanged             ();
    void    scanningWiFiChanged         ();
    void    authenticationError         ();
    void    wifiConnectedChanged        ();
    void    connectedSSIDChanged        ();
    void    bindingWiFiChanged          ();
    void    rssiChanged                 ();
    void    bindTimeout                 ();
    void    rcBatteryChanged            ();
    void    flightTimeChanged           ();
    void    rawChannelChanged           ();
    void    powerHeld                   ();
    void    copyingFilesChanged         ();
    void    copyingDoneChanged          ();
    void    copyMessageChanged          ();
    void    calibrationCompleteChanged  ();
    void    calibrationStateChanged     ();
    void    wifiAlertEnabledChanged     ();
    void    browseVideosChanged         ();
    void    rcActiveChanged             ();
    void    updateErrorChanged          ();
    void    updateProgressChanged       ();
    void    updateDoneChanged           ();
    void    updatingChanged             ();
    void    thermalImagePresentChanged  ();
    void    mediaListChanged            ();
    void    mediaSelectionChanged       ();
    void    selectedCountChanged        ();
    void    distSensorMinChanged        ();
    void    distSensorMaxChanged        ();
    void    distSensorCurChanged        ();
    void    obsStateChanged             ();
    void    thermalModeChanged          ();
    void    thermalOpacityChanged       ();
    void    isInternetChanged           ();
    void    isDefaultPwdChanged         ();
    void    firstRunChanged             ();
    void    newPasswordSetChanged       ();
<<<<<<< HEAD
    void    ledOptionsChanged           ();
=======
#if defined(__planner__)
    void    desktopSyncChanged          ();
#else
    void    mobileSyncChanged           ();
#endif
>>>>>>> 31f24346

private slots:
    void    _m4StateChanged             ();
    void    _destroyed                  ();
    void    _controllerLocationChanged  ();
    void    _newSSID                    (QString ssid, int rssi);
    void    _newRSSI                    ();
    void    _scanComplete               ();
    void    _authenticationError        ();
    void    _wifiConnected              ();
    void    _wifiDisconnected           ();
    void    _scanWifi                   ();
    void    _delayedBind                ();
    void    _bindTimeout                ();
    void    _batteryUpdate              ();
    void    _armedChanged               (bool armed);
    void    _flightUpdate               ();
    void    _powerTrigger               ();
    void    _rawChannelsChanged         ();
    void    _switchStateChanged         (int swId, int newState, int oldState);
    void    _importMissions             ();
    void    _calibrationCompleteChanged ();
    void    _calibrationStateChanged    ();
    void    _rcActiveChanged            ();
    void    _imageUpdateProgress        (int current);
    void    _imageUpdateError           (QString errorMsg);
    void    _imageUpdateDone            ();
    void    _videoRunningChanged        ();
    void    _vehicleAdded               (Vehicle* vehicle);
    void    _vehicleRemoved             (Vehicle* vehicle);
    void    _mavlinkMessageReceived     (const mavlink_message_t& message);
    void    _dynamicCamerasChanged      ();
    void    _camerasChanged             ();
    void    _internetUpdated            ();
    void    _exportCompleted            ();
    void    _copyProgress               (quint32 totalCount, quint32 curCount);
    void    _exportMessage              (QString message);
    void    _restart                    ();
    void    _imageFileChanged           ();
    void    _setWiFiPassword            ();
    void    _isVideoRecordingChanged    ();

private:
    void    _saveWifiConfigurations     ();
    void    _loadWifiConfigurations     ();
    void    _endCopyThread              ();

private:
    void                    _distanceSensor     (int minDist, int maxDist, int curDist);
    TyphoonSSIDItem*        _findSsid           (QString ssid, int rssi);
    void                    _clearSSids         ();

private:
#if defined(__androidx86__)
    TyphoonHM4Interface*    _pHandler;
#endif
    Vehicle*                _vehicle;
    TyphoonHFileCopy*       _pFileCopy;
    VideoReceiver*          _videoReceiver;
    YExportFiles*           _exporter;
    ThermalViewMode         _thermalMode;
    QMap<QString, QString>  _configurations;
    QVariantList            _ssidList;
    QString                 _ssid;
    QString                 _password;
    QTimer                  _scanTimer;
    QTimer                  _flightTimer;
    QTimer                  _powerTimer;
    QTime                   _flightTime;
    bool                    _scanEnabled;
    bool                    _scanningWiFi;
    bool                    _bindingWiFi;
    bool                    _copyingFiles;
    bool                    _copyingDone;
    bool                    _wifiAlertEnabled;
    bool                    _browseVideos;
    QString                 _copyMessage;
    QString                 _updateError;
    int                     _updateProgress;
    bool                    _updateDone;
    QVector<TyphoonMediaItem*>  _mediaList;
    int                     _selectedCount;
    int                     _distSensorMin;
    int                     _distSensorMax;
    int                     _distSensorCur;
    bool                    _obsState;
    bool                    _isFactoryApp;
    double                  _thermalOpacity;
    bool                    _isUpdaterApp;
    bool                    _updateShown;
    bool                    _firstRun;
    bool                    _passwordSet;       //-- Was the password set within this session?
    bool                    _newPasswordSet;    //-- Password changed
<<<<<<< HEAD
    LedState                _ledState;          //-- Internally kept state as the vehicle does not tells us what state the LEDs are
=======
#if defined(__planner__)
    QGCSyncFilesDesktop*    _desktopSync;
#else
    QGCSyncFilesMobile*     _mobileSync;
#endif
>>>>>>> 31f24346

};<|MERGE_RESOLUTION|>--- conflicted
+++ resolved
@@ -207,11 +207,8 @@
 #endif
     Q_PROPERTY(bool             firstRun            READ    firstRun            WRITE   setFirstRun         NOTIFY  firstRunChanged)
     Q_PROPERTY(bool             wifiAlertEnabled    READ    wifiAlertEnabled    WRITE   setWifiAlertEnabled NOTIFY  wifiAlertEnabledChanged)
-<<<<<<< HEAD
+    Q_PROPERTY(bool             browseVideos        READ    browseVideos        WRITE   setBrowseVideos     NOTIFY  browseVideosChanged)
     Q_PROPERTY(LedState         ledOptions          READ    ledOptions          WRITE   setLedOptions       NOTIFY  ledOptionsChanged)
-=======
-    Q_PROPERTY(bool             browseVideos        READ    browseVideos        WRITE   setBrowseVideos     NOTIFY  browseVideosChanged)
->>>>>>> 31f24346
 
     Q_PROPERTY(int              J1              READ    J1                  NOTIFY rawChannelChanged)
     Q_PROPERTY(int              J2              READ    J2                  NOTIFY rawChannelChanged)
@@ -431,15 +428,12 @@
     void    isDefaultPwdChanged         ();
     void    firstRunChanged             ();
     void    newPasswordSetChanged       ();
-<<<<<<< HEAD
-    void    ledOptionsChanged           ();
-=======
 #if defined(__planner__)
     void    desktopSyncChanged          ();
 #else
     void    mobileSyncChanged           ();
 #endif
->>>>>>> 31f24346
+    void    ledOptionsChanged           ();
 
 private slots:
     void    _m4StateChanged             ();
@@ -533,14 +527,11 @@
     bool                    _firstRun;
     bool                    _passwordSet;       //-- Was the password set within this session?
     bool                    _newPasswordSet;    //-- Password changed
-<<<<<<< HEAD
-    LedState                _ledState;          //-- Internally kept state as the vehicle does not tells us what state the LEDs are
-=======
 #if defined(__planner__)
     QGCSyncFilesDesktop*    _desktopSync;
 #else
     QGCSyncFilesMobile*     _mobileSync;
 #endif
->>>>>>> 31f24346
+    LedState                _ledState;          //-- Internally kept state as the vehicle does not tells us what state the LEDs are
 
 };