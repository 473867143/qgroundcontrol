pipeline {
  agent any
  stages {
    stage('build') {
      parallel {
<<<<<<< HEAD
        stage('Linux Release') {
          agent {
            docker {
              image 'mavlink/qgc-build-linux'
              args '-e CI=true -e CCACHE_BASEDIR=$WORKSPACE -e CCACHE_DIR=/tmp/ccache -v /tmp/ccache:/tmp/ccache:rw'
            }
          }
          steps {
            sh 'git submodule deinit -f .'
            sh 'git clean -ff -x -d .'
            sh 'git submodule update --init --recursive --force'
            sh 'mkdir build; cd build; qmake -r ${WORKSPACE}/qgroundcontrol.pro CONFIG+=release CONFIG+=WarningsAsErrorsOn'
            sh 'cd build; make -j4'
=======
        stage('Linux Debug') {
          environment {
            CCACHE_BASEDIR = "${env.WORKSPACE}"
            QGC_CONFIG = 'debug'
            QMAKE_VER = "5.9.2/gcc_64/bin/qmake"
          }
          agent {
            docker {
              image 'mavlink/qgc-build-linux'
              args '-v ${CCACHE_DIR}:${CCACHE_DIR}:rw'
            }
          }
          steps {
            sh 'export'
            sh 'ccache -z'
            sh 'git submodule deinit -f .'
            sh 'git clean -ff -x -d .'
            sh 'git submodule update --init --recursive --force'
            sh 'mkdir build; cd build; ${QT_PATH}/${QMAKE_VER} -r ${WORKSPACE}/qgroundcontrol.pro CONFIG+=${QGC_CONFIG} CONFIG+=WarningsAsErrorsOn'
            sh 'cd build; make -j`nproc --all`'
            sh 'ccache -s'
          }
        }
        stage('Linux Release') {
          environment {
            CCACHE_BASEDIR = "${env.WORKSPACE}"
            QGC_CONFIG = 'release'
            QMAKE_VER = "5.9.2/gcc_64/bin/qmake"
          }
          agent {
            docker {
              image 'mavlink/qgc-build-linux'
              args '-v ${CCACHE_DIR}:${CCACHE_DIR}:rw'
            }
          }
          steps {
            sh 'export'
            sh 'ccache -z'
            sh 'git submodule deinit -f .'
            sh 'git clean -ff -x -d .'
            sh 'git submodule update --init --recursive --force'
            sh 'mkdir build; cd build; ${QT_PATH}/${QMAKE_VER} -r ${WORKSPACE}/qgroundcontrol.pro CONFIG+=${QGC_CONFIG} CONFIG+=WarningsAsErrorsOn'
            sh 'cd build; make -j`nproc --all`'
>>>>>>> 719eec20
            sh 'ccache -s'
          }
        }
        stage('OSX Debug') {
          agent {
            node {
              label 'mac'
            }
          }
          environment {
<<<<<<< HEAD
            QT_FATAL_WARNINGS = '1'
            QMAKESPEC = 'macx-clang'
          }
          steps {
            sh 'git submodule deinit -f .'
            sh 'git clean -ff -x -d .'
            sh 'git submodule update --init --recursive --force'
            sh 'rm -rf ${SHADOW_BUILD_DIR}; mkdir -p ${SHADOW_BUILD_DIR}'
            sh 'cd ${SHADOW_BUILD_DIR}; ${QT_PATH}/5.9.3/clang_64/bin/qmake -r ${WORKSPACE}/qgroundcontrol.pro CONFIG+=debug CONFIG+=WarningsAsErrorsOn'
            sh 'cd ${SHADOW_BUILD_DIR}; make -j`sysctl -n hw.ncpu`'
=======
            CCACHE_BASEDIR = "${env.WORKSPACE}"
            QGC_CONFIG = 'debug'
            QMAKE_VER = "5.9.3/clang_64/bin/qmake"
          }
          steps {
            sh 'export'
            sh 'ccache -z'
            sh 'git submodule deinit -f .'
            sh 'git clean -ff -x -d .'
            sh 'git submodule update --init --recursive --force'
            sh 'mkdir build; cd build; ${QT_PATH}/${QMAKE_VER} -r ${WORKSPACE}/qgroundcontrol.pro CONFIG+=${QGC_CONFIG} CONFIG+=WarningsAsErrorsOn'
            sh 'cd build; make -j`sysctl -n hw.ncpu`'
>>>>>>> 719eec20
            sh 'ccache -s'
          }
        }
        stage('OSX Release') {
          agent {
            node {
              label 'mac'
            }
          }
          environment {
<<<<<<< HEAD
            QT_FATAL_WARNINGS = '1'
            QMAKESPEC = 'macx-clang'
          }
          steps {
            sh 'git submodule deinit -f .'
            sh 'git clean -ff -x -d .'
            sh 'git submodule update --init --recursive --force'
            sh 'rm -rf ${SHADOW_BUILD_DIR}; mkdir -p ${SHADOW_BUILD_DIR}'
            sh 'cd ${SHADOW_BUILD_DIR}; ${QT_PATH}/5.9.3/clang_64/bin/qmake -r ${WORKSPACE}/qgroundcontrol.pro CONFIG+=release CONFIG+=WarningsAsErrorsOn'
            sh 'cd ${SHADOW_BUILD_DIR}; make -j`sysctl -n hw.ncpu`'
=======
            CCACHE_BASEDIR = "${env.WORKSPACE}"
            QGC_CONFIG = 'release'
            QMAKE_VER = "5.9.3/clang_64/bin/qmake"
          }
          steps {
            sh 'export'
            sh 'ccache -z'
            sh 'git submodule deinit -f .'
            sh 'git clean -ff -x -d .'
            sh 'git submodule update --init --recursive --force'
            sh 'mkdir build; cd build; ${QT_PATH}/${QMAKE_VER} -r ${WORKSPACE}/qgroundcontrol.pro CONFIG+=${QGC_CONFIG} CONFIG+=WarningsAsErrorsOn'
            sh 'cd build; make -j`sysctl -n hw.ncpu`'
>>>>>>> 719eec20
            sh 'ccache -s'
          }
        }
      }
    }
  }
  environment {
<<<<<<< HEAD
    SHADOW_BUILD_DIR = '/tmp/jenkins/shadow_build_dir'
    CCACHE_CPP2 = '1'
    CCACHE_BASEDIR = '${WORKSPACE}'
=======
    CCACHE_CPP2 = '1'
    CCACHE_DIR = '/tmp/ccache'
    QT_FATAL_WARNINGS = '1'
>>>>>>> 719eec20
  }
}<|MERGE_RESOLUTION|>--- conflicted
+++ resolved
@@ -3,21 +3,6 @@
   stages {
     stage('build') {
       parallel {
-<<<<<<< HEAD
-        stage('Linux Release') {
-          agent {
-            docker {
-              image 'mavlink/qgc-build-linux'
-              args '-e CI=true -e CCACHE_BASEDIR=$WORKSPACE -e CCACHE_DIR=/tmp/ccache -v /tmp/ccache:/tmp/ccache:rw'
-            }
-          }
-          steps {
-            sh 'git submodule deinit -f .'
-            sh 'git clean -ff -x -d .'
-            sh 'git submodule update --init --recursive --force'
-            sh 'mkdir build; cd build; qmake -r ${WORKSPACE}/qgroundcontrol.pro CONFIG+=release CONFIG+=WarningsAsErrorsOn'
-            sh 'cd build; make -j4'
-=======
         stage('Linux Debug') {
           environment {
             CCACHE_BASEDIR = "${env.WORKSPACE}"
@@ -61,7 +46,6 @@
             sh 'git submodule update --init --recursive --force'
             sh 'mkdir build; cd build; ${QT_PATH}/${QMAKE_VER} -r ${WORKSPACE}/qgroundcontrol.pro CONFIG+=${QGC_CONFIG} CONFIG+=WarningsAsErrorsOn'
             sh 'cd build; make -j`nproc --all`'
->>>>>>> 719eec20
             sh 'ccache -s'
           }
         }
@@ -72,18 +56,6 @@
             }
           }
           environment {
-<<<<<<< HEAD
-            QT_FATAL_WARNINGS = '1'
-            QMAKESPEC = 'macx-clang'
-          }
-          steps {
-            sh 'git submodule deinit -f .'
-            sh 'git clean -ff -x -d .'
-            sh 'git submodule update --init --recursive --force'
-            sh 'rm -rf ${SHADOW_BUILD_DIR}; mkdir -p ${SHADOW_BUILD_DIR}'
-            sh 'cd ${SHADOW_BUILD_DIR}; ${QT_PATH}/5.9.3/clang_64/bin/qmake -r ${WORKSPACE}/qgroundcontrol.pro CONFIG+=debug CONFIG+=WarningsAsErrorsOn'
-            sh 'cd ${SHADOW_BUILD_DIR}; make -j`sysctl -n hw.ncpu`'
-=======
             CCACHE_BASEDIR = "${env.WORKSPACE}"
             QGC_CONFIG = 'debug'
             QMAKE_VER = "5.9.3/clang_64/bin/qmake"
@@ -96,7 +68,6 @@
             sh 'git submodule update --init --recursive --force'
             sh 'mkdir build; cd build; ${QT_PATH}/${QMAKE_VER} -r ${WORKSPACE}/qgroundcontrol.pro CONFIG+=${QGC_CONFIG} CONFIG+=WarningsAsErrorsOn'
             sh 'cd build; make -j`sysctl -n hw.ncpu`'
->>>>>>> 719eec20
             sh 'ccache -s'
           }
         }
@@ -107,18 +78,6 @@
             }
           }
           environment {
-<<<<<<< HEAD
-            QT_FATAL_WARNINGS = '1'
-            QMAKESPEC = 'macx-clang'
-          }
-          steps {
-            sh 'git submodule deinit -f .'
-            sh 'git clean -ff -x -d .'
-            sh 'git submodule update --init --recursive --force'
-            sh 'rm -rf ${SHADOW_BUILD_DIR}; mkdir -p ${SHADOW_BUILD_DIR}'
-            sh 'cd ${SHADOW_BUILD_DIR}; ${QT_PATH}/5.9.3/clang_64/bin/qmake -r ${WORKSPACE}/qgroundcontrol.pro CONFIG+=release CONFIG+=WarningsAsErrorsOn'
-            sh 'cd ${SHADOW_BUILD_DIR}; make -j`sysctl -n hw.ncpu`'
-=======
             CCACHE_BASEDIR = "${env.WORKSPACE}"
             QGC_CONFIG = 'release'
             QMAKE_VER = "5.9.3/clang_64/bin/qmake"
@@ -131,7 +90,6 @@
             sh 'git submodule update --init --recursive --force'
             sh 'mkdir build; cd build; ${QT_PATH}/${QMAKE_VER} -r ${WORKSPACE}/qgroundcontrol.pro CONFIG+=${QGC_CONFIG} CONFIG+=WarningsAsErrorsOn'
             sh 'cd build; make -j`sysctl -n hw.ncpu`'
->>>>>>> 719eec20
             sh 'ccache -s'
           }
         }
@@ -139,14 +97,8 @@
     }
   }
   environment {
-<<<<<<< HEAD
-    SHADOW_BUILD_DIR = '/tmp/jenkins/shadow_build_dir'
-    CCACHE_CPP2 = '1'
-    CCACHE_BASEDIR = '${WORKSPACE}'
-=======
     CCACHE_CPP2 = '1'
     CCACHE_DIR = '/tmp/ccache'
     QT_FATAL_WARNINGS = '1'
->>>>>>> 719eec20
   }
 }