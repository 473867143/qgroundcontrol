--- conflicted
+++ resolved
@@ -18,13 +18,8 @@
 BASEDIR = .
 BUILDDIR = build
 LANGUAGE = C++
-<<<<<<< HEAD
-CONFIG +=  debug_and_release \
-    console
-=======
 CONFIG += debug_and_release
     #console
->>>>>>> fc1eed8e
 OBJECTS_DIR = $$BUILDDIR/obj
 MOC_DIR = $$BUILDDIR/moc
 UI_HEADERS_DIR = src/ui/generated
@@ -47,8 +42,8 @@
     plugins
 INCLUDEPATH += . \
     lib/QMapControl \
-    $$BASEDIR/../mavlink/include \
-    $$BASEDIR/../mavlink/contrib/slugs/include
+    $$BASEDIR/../mavlink/contrib/slugs/include \
+    $$BASEDIR/../mavlink/include
 
 # ../mavlink/include \
 # MAVLink/include \
