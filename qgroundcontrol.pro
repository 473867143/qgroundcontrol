--- conflicted
+++ resolved
@@ -153,13 +153,10 @@
     src/comm/MAVLinkLightProtocol.h \
     src/ui/QGCDataPlot2D.h \
     src/ui/linechart/IncrementalPlot.h \
-<<<<<<< HEAD
-    src/comm/OpalRT.h
-=======
     src/ui/map/Waypoint2DIcon.h \
     src/ui/map/MAV2DIcon.h \
     src/ui/map/QGC2DIcon.h
->>>>>>> 0f22afcf
+
 SOURCES += src/main.cc \
     src/Core.cc \
     src/uas/UASManager.cc \
@@ -233,4 +230,8 @@
     SOURCES += src/comm/OpalLink.cc
     HEADERS += src/comm/OpalLink.h
     DEFINES += OPAL_RT
+
+    HEADERS += src/comm/OpalRT.h
+
+
 }